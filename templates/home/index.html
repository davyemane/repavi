    {% extends 'base.html' %}
    {% load static %}

    {% block title %}{{ page_title }}{% endblock %}
    {% block meta_description %}{{ meta_description }}{% endblock %}

<<<<<<< HEAD
    {% block content %}

   {% include 'components/navigation.html' %}
     
        <!-- Hero Section -->   
       <section class="bg-white min-h-screen flex items-center justify-center relative pt-0">
            <!-- Grid Background Pattern -->
          <div class="absolute inset-0 -z-10 overflow-hidden">
            <svg class="absolute left-[max(50%,25rem)] top-0 h-[64rem] w-[128rem] -translate-x-1/2 bg-blue-500 [mask-image:radial-gradient(64rem_64rem_at_top,white,transparent)]" aria-hidden="true">
                <defs>
                    <pattern id="e813992c-7d03-4cc4-a2bd-151760b470a0" width="200" height="200" x="50%" y="-1" patternUnits="userSpaceOnUse">
                       <path d="M100 200V.5M.5 .5H200" fill="none" stroke="rgb(34, 197, 94)" stroke-width="1" />
                    </pattern>
                </defs>
                <path d="M-100.5 0h201v201h-201Z M699.5 0h201v201h-201Z M499.5 400h201v201h-201Z M-300.5 600h201v201h-201Z" stroke-width="0" fill="rgb(249, 250, 251)" />
                <rect width="100%" height="100%" stroke-width="0" fill="url(#e813992c-7d03-4cc4-a2bd-151760b470a0)" />
            </svg>
        </div>
            
            <!-- Content -->
            <div class="relative w-full px-6 flex items-center justify-center min-h-[calc(100vh-4rem)] z-10">
                <div class="mx-auto max-w-2xl w-full">
                    {% if user.is_authenticated %}
                        <!-- Authenticated User Content -->
                        <div class="text-center">
                            <h1 class="text-4xl font-bold tracking-tight text-gray-900 sm:text-6xl">
                                Bon retour,
                                <span class="text-yellow-500">{{ user.first_name|default:user.username }}</span>
                            </h1>
                            <p class="mt-6 text-lg text-gray-600 max-w-3xl mx-auto">
                                {% if user.est_proprietaire %}
                                    Gérez vos biens et maximisez vos revenus locatifs avec notre plateforme intuitive
                                {% elif user.est_locataire %}
                                    Découvrez votre prochain séjour d'exception parmi notre sélection de maisons uniques
                                {% else %}
                                    Administrez la plateforme RepAvi et gérez tous les aspects de la communauté
                                {% endif %}
                            </p>
                            <div class="mt-10 flex items-center justify-center gap-x-6">
                                {% if user.est_proprietaire %}
                                    <a href="{% url 'repavi_admin:maison_create' %}" class="rounded-md bg-gray-900 px-6 py-3 text-sm font-semibold text-white shadow-sm hover:bg-gray-800">
                                        <i class="fas fa-plus mr-2"></i>Ajouter une maison
                                    </a>
                                    <a href="{% url 'users:dashboard_proprietaire' %}" class="text-sm font-semibold text-gray-900 hover:text-yellow-600">
                                        Mon dashboard <span aria-hidden="true">→</span>
                                    </a>
                                {% elif user.est_admin %}
                                    <a href="{% url 'users:dashboard' %}" class="rounded-md bg-purple-600 px-6 py-3 text-sm font-semibold text-white shadow-sm hover:bg-purple-500">
                                        <i class="fas fa-tachometer-alt mr-2"></i>Dashboard admin
                                    </a>
                                    <a href="{% url 'repavi_admin:maisons_list' %}" class="text-sm font-semibold text-gray-900 hover:text-purple-600">
                                        Gérer les maisons <span aria-hidden="true">→</span>
                                    </a>
                                {% else %}
                                    <a href="{% url 'home:maisons_list' %}" class="rounded-md bg-green-600 px-6 py-3 text-sm font-semibold text-white shadow-sm hover:bg-green-500">
                                        <i class="fas fa-search mr-2"></i>Parcourir les maisons
                                    </a>
                                    <a href="{% url 'users:dashboard_locataire' %}" class="text-sm font-semibold text-gray-900 hover:text-green-600">
                                        Mes réservations <span aria-hidden="true">→</span>
                                    </a>
                                {% endif %}
                            </div>
                        </div>
                    {% else %}
                        <!-- Non-authenticated User Content -->
                        <div class="text-center">
                            <!-- Announcement Banner -->
                            <div class="mb-8 flex justify-center">
                                <div class="relative rounded-full px-3 py-1 text-sm text-gray-600 ring-1 ring-gray-900/10 hover:ring-gray-900/20">
                                    Découvrez nos nouvelles maisons d'exception. 
                                    <a href="{% url 'home:maisons_list' %}" class="font-semibold text-indigo-600">
                                        <span class="absolute inset-0" aria-hidden="true"></span>
                                        Voir maintenant <span aria-hidden="true">&rarr;</span>
                                    </a>
                                </div>
                            </div>
                            
                            <h1 class="text-4xl font-bold tracking-tight text-gray-900 sm:text-6xl">
                                Trouvez votre
                                <span class="text-yellow-500">refuge parfait</span>
                            </h1>
                            <p class="mt-6 text-lg text-gray-600">
                                Des maisons d'exception soigneusement sélectionnées pour vos séjours inoubliables. 
                                Vivez des expériences uniques dans des lieux d'exception.
                            </p>
                            <div class="mt-10 flex items-center justify-center gap-x-6">
                                <a href="{% url 'home:maisons_list' %}" class="rounded-md bg-indigo-600 px-6 py-3 text-sm font-semibold text-white shadow-sm hover:bg-indigo-500">
                                    Découvrir nos maisons
                                </a>
                                <a href="{% url 'users:register' %}" class="text-sm font-semibold text-gray-900">
                                    Créer un compte <span aria-hidden="true">→</span>
                                </a>
                            </div>
=======
{% block content %}
    <!-- Navigation -->
    <nav class="glass-effect border-b border-white/20 fixed w-full z-50">
        <div class="max-w-6xl mx-auto px-4">
            <div class="flex justify-between items-center h-16">
                <div class="flex items-center">
                    <a href="{% url 'home:index' %}" class="text-2xl font-bold text-gray-800">
                        RepAvi
                    </a>
                </div>
                
                <div class="hidden md:flex items-center space-x-8">
                    <a href="{% url 'home:index' %}" class="text-gray-700 hover:text-gray-900 font-medium transition-colors">Accueil</a>
                    <a href="{% url 'home:maisons_list' %}" class="text-gray-600 hover:text-gray-900 font-medium transition-colors">Maisons</a>
                    
                    <!-- Nouveau lien vers les réservations -->
                    {% if reservations_available %}
                        <a href="{% url 'home:maisons_reservation' %}" class="text-gray-600 hover:text-gray-900 font-medium transition-colors">
                            <i class="fas fa-calendar-check mr-1"></i>Réserver
                        </a>
                        
                        {% if user.is_authenticated %}
                            <a href="{% url 'reservations:mes_reservations' %}" class="text-gray-600 hover:text-gray-900 font-medium transition-colors">
                                <i class="fas fa-list mr-1"></i>Mes Réservations
                            </a>
                        {% endif %}
                    {% endif %}
                    
                    <a href="{% url 'home:apropos' %}" class="text-gray-600 hover:text-gray-900 font-medium transition-colors">À propos</a>
                    <a href="{% url 'home:contact' %}" class="text-gray-600 hover:text-gray-900 font-medium transition-colors">Contact</a>
                    
                    {% if user.is_authenticated %}
                        <!-- Menu utilisateur connecté -->
                        <div class="flex items-center space-x-4">
                            {% if user.est_admin %}
                                <a href="{% url 'users:dashboard' %}" class="bg-purple-600 text-white px-4 py-2 rounded-full text-sm font-medium hover:bg-purple-700 transition-colors">
                                    <i class="fas fa-cogs mr-1"></i>Admin
                                </a>
                            {% elif user.est_proprietaire %}
                                <a href="{% url 'users:dashboard_proprietaire' %}" class="bg-blue-600 text-white px-4 py-2 rounded-full text-sm font-medium hover:bg-blue-700 transition-colors">
                                    <i class="fas fa-home mr-1"></i>Mes biens
                                </a>
                            {% else %}
                                <a href="{% url 'users:dashboard_locataire' %}" class="bg-green-600 text-white px-4 py-2 rounded-full text-sm font-medium hover:bg-green-700 transition-colors">
                                    <i class="fas fa-user mr-1"></i>Mon espace
                                </a>
                            {% endif %}
                            
                            <div class="relative group">
                                <button class="flex items-center space-x-2 text-gray-700 hover:text-gray-900">
                                    {% if user.photo_profil %}
                                        <img src="{{ user.photo_profil.url }}" alt="Profile" class="w-8 h-8 rounded-full object-cover">
                                    {% else %}
                                        <div class="w-8 h-8 bg-gray-200 rounded-full flex items-center justify-center">
                                            <i class="fas fa-user text-gray-500"></i>
                                        </div>
                                    {% endif %}
                                    <span class="text-sm font-medium">{{ user.first_name|default:user.username }}</span>
                                    <i class="fas fa-chevron-down text-xs"></i>
                                </button>
                                
                                <!-- Dropdown menu -->
                                <div class="absolute right-0 mt-2 w-48 bg-white rounded-lg shadow-lg border border-gray-200 opacity-0 invisible group-hover:opacity-100 group-hover:visible transition-all duration-200">
                                    <div class="py-2">
                                        <a href="{% url 'users:profile' %}" class="block px-4 py-2 text-sm text-gray-700 hover:bg-gray-50">
                                            <i class="fas fa-user mr-2"></i>Mon profil
                                        </a>
                                        <a href="{% url 'users:dashboard' %}" class="block px-4 py-2 text-sm text-gray-700 hover:bg-gray-50">
                                            <i class="fas fa-tachometer-alt mr-2"></i>Dashboard
                                        </a>
                                        {% if reservations_available %}
                                            <a href="{% url 'reservations:dashboard' %}" class="block px-4 py-2 text-sm text-gray-700 hover:bg-gray-50">
                                                <i class="fas fa-calendar mr-2"></i>Réservations
                                            </a>
                                        {% endif %}
                                        <hr class="my-1">
                                        <a href="{% url 'users:logout' %}" class="block px-4 py-2 text-sm text-red-600 hover:bg-red-50">
                                            <i class="fas fa-sign-out-alt mr-2"></i>Déconnexion
                                        </a>
                                    </div>
                                </div>
                            </div>
                        </div>
                    {% else %}
                        <!-- Menu utilisateur non connecté -->
                        <div class="flex items-center space-x-4">
                            <a href="{% url 'users:login' %}" class="text-blue-600 hover:text-blue-900 font-medium transition-colors">
                                Connexion
                            </a>
                            <a href="{% url 'users:register' %}" class="bg-gray-900 text-white px-4 py-2 rounded-full text-sm font-medium hover:bg-gray-800 transition-colors">
                                S'inscrire
                            </a>
>>>>>>> a18d7ad5
                        </div>
                    {% endif %}
                </div>
            </div>
        </section>

<<<<<<< HEAD
        <!-- Statistiques -->
        <section class="py-16 bg-white">
            <div class="max-w-6xl mx-auto px-4">
                <div class="grid grid-cols-2 md:grid-cols-4 gap-8">
                    <div class="text-center group">
                        <div class="text-3xl md:text-4xl font-bold text-gray-900 mb-2 group-hover:text-indigo-600 transition-colors">
                            {{ stats.total_maisons }}+
                        </div>
                        <div class="text-gray-600 font-medium">Maisons disponibles</div>
=======
    <!-- Hero Section -->
    <section class="pt-16 pb-20 gradient-background">
        <div class="max-w-6xl mx-auto px-4 pt-16">
            <div class="text-center text-white">
                {% if user.is_authenticated %}
                    <h1 class="text-5xl md:text-6xl font-bold mb-6 leading-tight">
                        Bon retour,
                        <span class="text-yellow-300">{{ user.first_name|default:user.username }}</span>
                    </h1>
                    <p class="text-xl md:text-2xl mb-10 text-white/90 max-w-3xl mx-auto font-light">
                        {% if user.est_proprietaire %}
                            Gérez vos biens et maximisez vos revenus locatifs
                        {% elif user.est_locataire %}
                            Découvrez votre prochain séjour d'exception
                        {% else %}
                            Administrez la plateforme RepAvi
                        {% endif %}
                    </p>
                    <div class="flex flex-col sm:flex-row justify-center gap-4 max-w-md mx-auto">
                        {% if user.est_proprietaire %}
                            <a href="{% url 'repavi_admin:maison_create' %}" 
                               class="bg-white text-gray-900 px-8 py-4 rounded-full font-semibold hover:bg-gray-100 transform hover:scale-105 transition-all duration-300 shadow-lg">
                                <i class="fas fa-plus mr-2"></i>Ajouter une maison
                            </a>
                            <a href="{% url 'users:dashboard_proprietaire' %}" 
                               class="border-2 border-white text-white px-8 py-4 rounded-full font-semibold hover:bg-white hover:text-gray-900 transition-all duration-300">
                                Mon dashboard
                            </a>
                        {% elif user.est_admin %}
                            <a href="{% url 'users:dashboard' %}" 
                               class="bg-white text-gray-900 px-8 py-4 rounded-full font-semibold hover:bg-gray-100 transform hover:scale-105 transition-all duration-300 shadow-lg">
                                <i class="fas fa-tachometer-alt mr-2"></i>Dashboard admin
                            </a>
                            <a href="{% url 'repavi_admin:maisons_list' %}" 
                               class="border-2 border-white text-white px-8 py-4 rounded-full font-semibold hover:bg-white hover:text-gray-900 transition-all duration-300">
                                Gérer les maisons
                            </a>
                        {% else %}
                            <!-- Boutons pour les clients -->
                            {% if reservations_available %}
                                <a href="{% url 'home:maisons_reservation' %}" 
                                   class="bg-white text-gray-900 px-8 py-4 rounded-full font-semibold hover:bg-gray-100 transform hover:scale-105 transition-all duration-300 shadow-lg">
                                    <i class="fas fa-calendar-check mr-2"></i>Réserver maintenant
                                </a>
                                <a href="{% url 'reservations:mes_reservations' %}" 
                                   class="border-2 border-white text-white px-8 py-4 rounded-full font-semibold hover:bg-white hover:text-gray-900 transition-all duration-300">
                                    Mes réservations
                                </a>
                            {% else %}
                                <a href="{% url 'home:maisons_list' %}" 
                                   class="bg-white text-gray-900 px-8 py-4 rounded-full font-semibold hover:bg-gray-100 transform hover:scale-105 transition-all duration-300 shadow-lg">
                                    Parcourir les maisons
                                </a>
                                <a href="{% url 'users:dashboard_locataire' %}" 
                                   class="border-2 border-white text-white px-8 py-4 rounded-full font-semibold hover:bg-white hover:text-gray-900 transition-all duration-300">
                                    Mon espace
                                </a>
                            {% endif %}
                        {% endif %}
                    </div>
                {% else %}
                    <h1 class="text-5xl text-gray-900 md:text-6xl font-bold mb-6 leading-tight">
                        Trouvez votre
                        <span class="text-yellow-300">refuge parfait</span>
                    </h1>
                    <p class="text-xl md:text-2xl mb-10 text-white/90 max-w-3xl mx-auto font-light">
                        Des maisons d'exception soigneusement sélectionnées pour vos séjours inoubliables
                    </p>
                    <div class="flex flex-col sm:flex-row justify-center gap-4 max-w-md mx-auto">
                        {% if reservations_available %}
                            <a href="{% url 'home:maisons_reservation' %}" 
                               class="bg-white text-gray-900 px-8 py-4 rounded-full font-semibold hover:bg-gray-100 transform hover:scale-105 transition-all duration-300 shadow-lg">
                                <i class="fas fa-search mr-2"></i>Réserver une maison
                            </a>
                        {% else %}
                            <a href="{% url 'home:maisons_list' %}" 
                               class="bg-white text-gray-900 px-8 py-4 rounded-full font-semibold hover:bg-gray-100 transform hover:scale-105 transition-all duration-300 shadow-lg">
                                Découvrir nos maisons
                            </a>
                        {% endif %}
                        <a href="{% url 'users:register' %}" 
                           class="border-2 border-white text-white px-8 py-4 rounded-full font-semibold hover:bg-white hover:text-gray-900 transition-all duration-300">
                            Créer un compte
                        </a>
                    </div>
                {% endif %}
            </div>
            
            <!-- Formulaire de recherche rapide pour les réservations -->
            {% if reservations_available and not user.est_proprietaire and not user.est_admin %}
            <div class="max-w-4xl mx-auto mt-16">
                <div class="bg-white/10 backdrop-blur-md rounded-2xl p-6 border border-white/20">
                    <h3 class="text-white text-lg font-semibold mb-4 text-center">Recherche rapide</h3>
                    <form action="{% url 'home:maisons_reservation' %}" method="get" class="grid grid-cols-1 md:grid-cols-4 gap-4">
                        <div>
                            <label class="block text-white/80 text-sm mb-2">Arrivée</label>
                            <input type="date" name="date_debut" 
                                   class="w-full px-4 py-3 rounded-lg bg-white/90 text-gray-900 border-0 focus:outline-none focus:ring-2 focus:ring-yellow-300"
                                   min="{% now 'Y-m-d' %}">
                        </div>
                        <div>
                            <label class="block text-white/80 text-sm mb-2">Départ</label>
                            <input type="date" name="date_fin" 
                                   class="w-full px-4 py-3 rounded-lg bg-white/90 text-gray-900 border-0 focus:outline-none focus:ring-2 focus:ring-yellow-300"
                                   min="{% now 'Y-m-d' %}">
                        </div>
                        <div>
                            <label class="block text-white/80 text-sm mb-2">Voyageurs</label>
                            <select name="capacite" 
                                    class="w-full px-4 py-3 rounded-lg bg-white/90 text-gray-900 border-0 focus:outline-none focus:ring-2 focus:ring-yellow-300">
                                <option value="">Nombre de personnes</option>
                                <option value="1">1 personne</option>
                                <option value="2">2 personnes</option>
                                <option value="3">3 personnes</option>
                                <option value="4">4 personnes</option>
                                <option value="5">5+ personnes</option>
                            </select>
                        </div>
                        <div class="flex items-end">
                            <button type="submit" 
                                    class="w-full bg-yellow-400 text-gray-900 py-3 px-6 rounded-lg font-semibold hover:bg-yellow-300 transition-colors">
                                <i class="fas fa-search mr-2"></i>Rechercher
                            </button>
                        </div>
                    </form>
                </div>
            </div>
            {% endif %}
        </div>
    </section>

    <!-- Statistiques -->
    <section class="py-16 bg-white">
        <div class="max-w-6xl mx-auto px-4">
            <div class="grid grid-cols-2 md:grid-cols-4 gap-8">
                <div class="text-center group">
                    <div class="text-3xl md:text-4xl font-bold text-gray-900 mb-2 group-hover:text-indigo-600 transition-colors">
                        {{ stats.total_maisons }}+
>>>>>>> a18d7ad5
                    </div>
                    <div class="text-center group">
                        <div class="text-3xl md:text-4xl font-bold text-gray-900 mb-2 group-hover:text-indigo-600 transition-colors">
                            {{ stats.total_villes }}
                        </div>
                        <div class="text-gray-600 font-medium">Destinations</div>
                    </div>
<<<<<<< HEAD
                    <div class="text-center group">
                        <div class="text-3xl md:text-4xl font-bold text-gray-900 mb-2 group-hover:text-indigo-600 transition-colors">
                            {{ stats.satisfaction_client }}%
                        </div>
                        <div class="text-gray-600 font-medium">Satisfaction</div>
                    </div>
                    <div class="text-center group">
                        <div class="text-3xl md:text-4xl font-bold text-gray-900 mb-2 group-hover:text-indigo-600 transition-colors">
                            24/7
                        </div>
                        <div class="text-gray-600 font-medium">Support</div>
=======
                    <div class="text-gray-600 font-medium">Destinations</div>
                </div>
                <div class="text-center group">
                    <div class="text-3xl md:text-4xl font-bold text-gray-900 mb-2 group-hover:text-indigo-600 transition-colors">
                        {% if reservations_available %}{{ stats.total_reservations }}+{% else %}{{ stats.satisfaction_client }}%{% endif %}
                    </div>
                    <div class="text-gray-600 font-medium">
                        {% if reservations_available %}Réservations{% else %}Satisfaction{% endif %}
                    </div>
                </div>
                <div class="text-center group">
                    <div class="text-3xl md:text-4xl font-bold text-gray-900 mb-2 group-hover:text-indigo-600 transition-colors">
                        24/7
>>>>>>> a18d7ad5
                    </div>
                </div>
            </div>
        </section>

        <!-- Maisons Featured -->
        <section class="py-20 bg-gray-50">
            <div class="max-w-6xl mx-auto px-4">
                <div class="text-center mb-16">
                    <h2 class="text-4xl font-bold text-gray-900 mb-4">Nos coups de cœur</h2>
                    <p class="text-xl text-gray-600 max-w-2xl mx-auto font-light">
                        Une sélection de maisons d'exception pour des séjours mémorables
                    </p>
                </div>

<<<<<<< HEAD
                <div class="grid grid-cols-1 md:grid-cols-2 lg:grid-cols-3 gap-8">
                    {% for maison in maisons_featured %}
                    <div class="bg-white rounded-2xl overflow-hidden soft-shadow hover-lift">
                        <div class="relative">
                            {% if maison.photo_principale %}
                                <img src="{{ maison.photo_principale.url }}" 
                                    alt="{{ maison.nom }}" 
                                    class="w-full h-64 object-cover">
                            {% else %}
                                <div class="w-full h-64 bg-gray-100 flex items-center justify-center">
                                    <i class="fas fa-home text-3xl text-gray-400"></i>
                                </div>
                            {% endif %}
                            
                            {% if maison.categorie %}
                            <div class="absolute top-4 left-4">
                                <span class="bg-white/90 text-gray-700 px-3 py-1 rounded-full text-sm font-medium backdrop-blur-sm">
                                    {{ maison.categorie.nom }}
                                </span>
=======
            <div class="grid grid-cols-1 md:grid-cols-2 lg:grid-cols-3 gap-8">
                {% for maison in maisons_featured %}
                <div class="bg-white rounded-2xl overflow-hidden soft-shadow hover-lift">
                    <div class="relative">

                        {% if maison.photo_principale and maison.photo_principale.url %}
                            <img src="{{ maison.photo_principale.url }}" 
                                 alt="{{ maison.nom }}" 
                                 class="w-full h-64 object-cover">
                        {% else %}
                            <div class="w-full h-64 bg-gray-100 flex items-center justify-center">
                                <i class="fas fa-home text-3xl text-gray-400"></i>
                            </div>
                        {% endif %}
                                                
                        {% if maison.categorie %}
                        <div class="absolute top-4 left-4">
                            <span class="bg-white/90 text-gray-700 px-3 py-1 rounded-full text-sm font-medium backdrop-blur-sm">
                                {{ maison.categorie.nom }}
                            </span>
                        </div>
                        {% endif %}
                        
                        <!-- Indicateur de disponibilité pour réservation -->
                        {% if reservations_available %}
                            <div class="absolute top-4 right-4">
                                {% if maison.disponible and maison.statut_occupation == 'libre' %}
                                    <span class="bg-green-500 text-white px-3 py-1 rounded-full text-sm font-medium">
                                        <i class="fas fa-check mr-1"></i>Disponible
                                    </span>
                                {% else %}
                                    <span class="bg-red-500 text-white px-3 py-1 rounded-full text-sm font-medium">
                                        <i class="fas fa-times mr-1"></i>Occupée
                                    </span>
                                {% endif %}
                            </div>
                        {% else %}
                            <div class="absolute top-4 right-4">
                                <button class="bg-white/90 p-2 rounded-full hover:bg-white transition-colors backdrop-blur-sm">
                                    <i class="fas fa-heart text-gray-400 hover:text-red-500 transition-colors"></i>
                                </button>
                            </div>
                        {% endif %}
                    </div>
                    
                    <div class="p-6">
                        <h3 class="text-xl font-semibold text-gray-900 mb-2">{{ maison.nom }}</h3>
                        <p class="text-gray-600 mb-4 line-clamp-2">{{ maison.description|truncatewords:15 }}</p>
                        
                        <div class="flex items-center justify-between text-sm text-gray-500 mb-4">
                            <div class="flex items-center">
                                <i class="fas fa-map-marker-alt mr-2"></i>
                                <span>{{ maison.ville }}</span>
>>>>>>> a18d7ad5
                            </div>
                            {% endif %}
                            
                            <div class="absolute top-4 right-4">
                                <button class="bg-white/90 p-2 rounded-full hover:bg-white transition-colors backdrop-blur-sm">
                                    <i class="fas fa-heart text-gray-400 hover:text-red-500 transition-colors"></i>
                                </button>
                            </div>
                        </div>
                        
                        <div class="p-6">
                            <h3 class="text-xl font-semibold text-gray-900 mb-2">{{ maison.nom }}</h3>
                            <p class="text-gray-600 mb-4 line-clamp-2">{{ maison.description|truncatewords:15 }}</p>
                            
                            <div class="flex items-center justify-between text-sm text-gray-500 mb-4">
                                <div class="flex items-center">
                                    <i class="fas fa-map-marker-alt mr-2"></i>
                                    <span>{{ maison.ville }}</span>
                                </div>
                                <div class="flex items-center space-x-4">
                                    <span><i class="fas fa-users mr-1"></i>{{ maison.capacite_personnes }}</span>
                                    <span><i class="fas fa-bed mr-1"></i>{{ maison.nombre_chambres }}</span>
                                </div>
                            </div>
                            
                            <div class="flex items-center justify-between">
                                <div class="text-2xl font-bold text-gray-900">
                                    {{ maison.prix_par_nuit }}€
                                    <span class="text-sm font-normal text-gray-500">/nuit</span>
                                </div>
                                <a href="{% url 'home:maison_detail' maison.slug %}" 
                                class="bg-gray-900 text-white px-6 py-2 rounded-full text-sm font-medium hover:bg-gray-800 transition-colors">
                                    Voir détails
                                </a>
                            </div>
<<<<<<< HEAD
=======
                            
                            <div class="flex space-x-2">
                                <a href="{% url 'home:maison_detail' maison.slug %}" 
                                   class="bg-gray-200 text-gray-700 px-4 py-2 rounded-full text-sm font-medium hover:bg-gray-300 transition-colors">
                                    Détails
                                </a>
                                
                                {% if reservations_available and maison.disponible and maison.statut_occupation == 'libre' %}
                                    {% if user.is_authenticated and user.is_client %}
                                        <a href="{% url 'home:initier_reservation' maison.slug %}" 
                                           class="bg-blue-600 text-white px-4 py-2 rounded-full text-sm font-medium hover:bg-blue-700 transition-colors">
                                            <i class="fas fa-calendar-plus mr-1"></i>Réserver
                                        </a>
                                    {% else %}
                                        <a href="{% url 'users:login' %}?next={% url 'home:initier_reservation' maison.slug %}" 
                                           class="bg-blue-600 text-white px-4 py-2 rounded-full text-sm font-medium hover:bg-blue-700 transition-colors">
                                            <i class="fas fa-calendar-plus mr-1"></i>Réserver
                                        </a>
                                    {% endif %}
                                {% elif reservations_available %}
                                    <span class="bg-gray-400 text-white px-4 py-2 rounded-full text-sm font-medium cursor-not-allowed">
                                        Non disponible
                                    </span>
                                {% endif %}
                            </div>
>>>>>>> a18d7ad5
                        </div>
                    </div>
                    {% empty %}
                    <div class="col-span-full text-center py-16">
                        <i class="fas fa-home text-4xl text-gray-300 mb-4"></i>
                        <p class="text-gray-500 text-lg">Aucune maison disponible pour le moment</p>
                    </div>
                    {% endfor %}
                </div>

<<<<<<< HEAD
                <div class="text-center mt-12">
                    <a href="{% url 'home:maisons_list' %}" 
                    class="inline-flex items-center bg-gray-900 text-white px-8 py-4 rounded-full font-semibold hover:bg-gray-800 transition-colors">
                        Voir toutes nos maisons
                        <i class="fas fa-arrow-right ml-2"></i>
                    </a>
                </div>
=======
            <div class="text-center mt-12">
                {% if reservations_available %}
                    <div class="flex flex-col sm:flex-row justify-center gap-4">
                        <a href="{% url 'home:maisons_list' %}" 
                           class="inline-flex items-center bg-gray-200 text-gray-800 px-8 py-4 rounded-full font-semibold hover:bg-gray-300 transition-colors">
                            Voir toutes nos maisons
                            <i class="fas fa-arrow-right ml-2"></i>
                        </a>
                        <a href="{% url 'home:maisons_reservation' %}" 
                           class="inline-flex items-center bg-blue-600 text-white px-8 py-4 rounded-full font-semibold hover:bg-blue-700 transition-colors">
                            <i class="fas fa-calendar-check mr-2"></i>
                            Réserver maintenant
                        </a>
                    </div>
                {% else %}
                    <a href="{% url 'home:maisons_list' %}" 
                       class="inline-flex items-center bg-gray-900 text-white px-8 py-4 rounded-full font-semibold hover:bg-gray-800 transition-colors">
                        Voir toutes nos maisons
                        <i class="fas fa-arrow-right ml-2"></i>
                    </a>
                {% endif %}
            </div>
        </div>
    </section>

    <!-- Villes Populaires -->
    {% if villes_populaires %}
    <section class="py-20 bg-white">
        <div class="max-w-6xl mx-auto px-4">
            <div class="text-center mb-16">
                <h2 class="text-4xl font-bold text-gray-900 mb-4">Destinations populaires</h2>
                <p class="text-xl text-gray-600 max-w-2xl mx-auto font-light">
                    Explorez nos destinations les plus prisées
                </p>
>>>>>>> a18d7ad5
            </div>
        </section>

<<<<<<< HEAD
        <!-- Villes Populaires -->
        {% if villes_populaires %}
        <section class="py-20 bg-white">
            <div class="max-w-6xl mx-auto px-4">
                <div class="text-center mb-16">
                    <h2 class="text-4xl font-bold text-gray-900 mb-4">Destinations populaires</h2>
                    <p class="text-xl text-gray-600 max-w-2xl mx-auto font-light">
                        Explorez nos destinations les plus prisées
                    </p>
                </div>
=======
            <div class="grid grid-cols-2 md:grid-cols-3 lg:grid-cols-6 gap-4">
                {% for ville in villes_populaires %}
                {% if reservations_available %}
                    <a href="{% url 'home:maisons_reservation' %}?ville={{ ville.id }}" 
                       class="bg-gray-50 hover:bg-blue-50 p-6 rounded-xl text-center transition-colors group subtle-border">
                        <i class="fas fa-map-marker-alt text-2xl text-gray-400 mb-3 group-hover:text-blue-600 transition-colors"></i>
                        <div class="font-semibold text-gray-900 mb-1">{{ ville.nom }}</div>
                        <div class="text-sm text-gray-500">{{ ville.nombre_maisons }} maison{{ ville.nombre_maisons|pluralize }}</div>
                        <div class="text-xs text-blue-600 mt-1 opacity-0 group-hover:opacity-100 transition-opacity">
                            <i class="fas fa-calendar-check mr-1"></i>Réserver
                        </div>
                    </a>
                {% else %}
                    <a href="{% url 'home:maisons_list' %}?ville={{ ville.id }}" 
                       class="bg-gray-50 hover:bg-gray-100 p-6 rounded-xl text-center transition-colors group subtle-border">
                        <i class="fas fa-map-marker-alt text-2xl text-gray-400 mb-3 group-hover:text-indigo-600 transition-colors"></i>
                        <div class="font-semibold text-gray-900 mb-1">{{ ville.nom }}</div>
                        <div class="text-sm text-gray-500">{{ ville.nombre_maisons }} maison{{ ville.nombre_maisons|pluralize }}</div>
                    </a>
                {% endif %}
                {% endfor %}
            </div>
        </div>
    </section>
    {% endif %}
>>>>>>> a18d7ad5

                <div class="grid grid-cols-2 md:grid-cols-3 lg:grid-cols-6 gap-4">
                    {% for ville in villes_populaires %}
                    <a href="{% url 'home:maisons_list' %}?ville={{ ville.id }}" 
                    class="bg-gray-50 hover:bg-gray-100 p-6 rounded-xl text-center transition-colors group subtle-border">
                        <i class="fas fa-map-marker-alt text-2xl text-gray-400 mb-3 group-hover:text-indigo-600 transition-colors"></i>
                        <div class="font-semibold text-gray-900 mb-1">{{ ville.nom }}</div>
                        <div class="text-sm text-gray-500">{{ ville.nombre_maisons }} maison{{ ville.nombre_maisons|pluralize }}</div>
                    </a>
                    {% endfor %}
                </div>
            </div>
        </section>
        {% endif %}

<<<<<<< HEAD
        <!-- Services -->
        <section class="py-20 bg-gray-50">
            <div class="max-w-6xl mx-auto px-4">
                <div class="text-center mb-16">
                    <h2 class="text-4xl font-bold text-gray-900 mb-4">Pourquoi choisir RepAvi ?</h2>
                    <p class="text-xl text-gray-600 max-w-2xl mx-auto font-light">
                        Une expérience de location sans égal
                    </p>
                </div>

                <div class="grid grid-cols-1 md:grid-cols-3 gap-8">
                    <div class="text-center group">
                        <div class="w-16 h-16 bg-indigo-100 rounded-2xl flex items-center justify-center mx-auto mb-6 group-hover:bg-indigo-200 transition-colors">
                            <i class="fas fa-shield-alt text-2xl text-indigo-600"></i>
                        </div>
                        <h3 class="text-xl font-semibold text-gray-900 mb-3">Sécurisé & Fiable</h3>
                        <p class="text-gray-600 leading-relaxed">Toutes nos maisons sont vérifiées et nos paiements sont 100% sécurisés</p>
                    </div>
=======
            <div class="grid grid-cols-1 md:grid-cols-3 gap-8">
                <div class="text-center group">
                    <div class="w-16 h-16 bg-indigo-100 rounded-2xl flex items-center justify-center mx-auto mb-6 group-hover:bg-indigo-200 transition-colors">
                        <i class="fas fa-shield-alt text-2xl text-indigo-600"></i>
                    </div>
                    <h3 class="text-xl font-semibold text-gray-900 mb-3">Sécurisé & Fiable</h3>
                    <p class="text-gray-600 leading-relaxed">
                        {% if reservations_available %}
                            Toutes nos maisons sont vérifiées et nos paiements sont 100% sécurisés
                        {% else %}
                            Toutes nos maisons sont vérifiées et nos processus sont 100% sécurisés
                        {% endif %}
                    </p>
                </div>

                <div class="text-center group">
                    <div class="w-16 h-16 bg-green-100 rounded-2xl flex items-center justify-center mx-auto mb-6 group-hover:bg-green-200 transition-colors">
                        {% if reservations_available %}
                            <i class="fas fa-calendar-check text-2xl text-green-600"></i>
                        {% else %}
                            <i class="fas fa-clock text-2xl text-green-600"></i>
                        {% endif %}
                    </div>
                    <h3 class="text-xl font-semibold text-gray-900 mb-3">
                        {% if reservations_available %}Réservation Instantanée{% else %}Check-in Instantané{% endif %}
                    </h3>
                    <p class="text-gray-600 leading-relaxed">
                        {% if reservations_available %}
                            Réservez en quelques clics et recevez une confirmation immédiate
                        {% else %}
                            Accès immédiat à votre logement grâce à notre système innovant
                        {% endif %}
                    </p>
                </div>
>>>>>>> a18d7ad5

                    <div class="text-center group">
                        <div class="w-16 h-16 bg-green-100 rounded-2xl flex items-center justify-center mx-auto mb-6 group-hover:bg-green-200 transition-colors">
                            <i class="fas fa-clock text-2xl text-green-600"></i>
                        </div>
                        <h3 class="text-xl font-semibold text-gray-900 mb-3">Check-in Instantané</h3>
                        <p class="text-gray-600 leading-relaxed">Accès immédiat à votre logement grâce à notre système innovant</p>
                    </div>

<<<<<<< HEAD
                    <div class="text-center group">
                        <div class="w-16 h-16 bg-purple-100 rounded-2xl flex items-center justify-center mx-auto mb-6 group-hover:bg-purple-200 transition-colors">
                            <i class="fas fa-headset text-2xl text-purple-600"></i>
                        </div>
                        <h3 class="text-xl font-semibold text-gray-900 mb-3">Support 24/7</h3>
                        <p class="text-gray-600 leading-relaxed">Notre équipe dédiée est toujours là pour vous accompagner</p>
                    </div>
                </div>
=======
    <!-- Footer -->
    <footer class="bg-gray-900 text-white py-16">
        <div class="max-w-6xl mx-auto px-4">
            <div class="grid grid-cols-1 md:grid-cols-4 gap-8">
                <div class="md:col-span-2">
                    <h3 class="text-2xl font-bold mb-4">RepAvi</h3>
                    <p class="text-gray-300 mb-6 max-w-md">
                        {% if reservations_available %}
                            La plateforme de référence pour la location et réservation de maisons d'exception.
                        {% else %}
                            La plateforme de référence pour la location de maisons d'exception.
                        {% endif %}
                    </p>
                    <div class="flex space-x-4">
                        <a href="#" class="text-gray-400 hover:text-white transition-colors">
                            <i class="fab fa-facebook-f text-xl"></i>
                        </a>
                        <a href="#" class="text-gray-400 hover:text-white transition-colors">
                            <i class="fab fa-twitter text-xl"></i>
                        </a>
                        <a href="#" class="text-gray-400 hover:text-white transition-colors">
                            <i class="fab fa-instagram text-xl"></i>
                        </a>
                    </div>
                </div>
                
                <div>
                    <h4 class="text-lg font-semibold mb-4">Navigation</h4>
                    <ul class="space-y-3">
                        <li><a href="{% url 'home:maisons_list' %}" class="text-gray-300 hover:text-white transition-colors">Nos maisons</a></li>
                        {% if reservations_available %}
                            <li><a href="{% url 'home:maisons_reservation' %}" class="text-gray-300 hover:text-white transition-colors">Réserver</a></li>
                        {% endif %}
                        <li><a href="{% url 'home:apropos' %}" class="text-gray-300 hover:text-white transition-colors">À propos</a></li>
                        <li><a href="{% url 'home:contact' %}" class="text-gray-300 hover:text-white transition-colors">Contact</a></li>
                    </ul>
                </div>
                
                <div>
                    <h4 class="text-lg font-semibold mb-4">Support</h4>
                    <ul class="space-y-3">
                        <li><a href="#" class="text-gray-300 hover:text-white transition-colors">Centre d'aide</a></li>
                        <li><a href="{% url 'home:contact' %}" class="text-gray-300 hover:text-white transition-colors">Nous contacter</a></li>
                        {% if not user.is_authenticated %}
                            <li><a href="{% url 'users:register' %}" class="text-gray-300 hover:text-white transition-colors">Devenir hôte</a></li>
                        {% endif %}
                        {% if reservations_available and user.is_authenticated %}
                            <li><a href="{% url 'reservations:mes_reservations' %}" class="text-gray-300 hover:text-white transition-colors">Mes réservations</a></li>
                        {% endif %}
                    </ul>
                </div>
            </div>
            
            <div class="border-t border-gray-800 mt-12 pt-8 text-center">
                <p class="text-gray-400">&copy; 2025 RepAvi. Tous droits réservés.</p>
>>>>>>> a18d7ad5
            </div>
        </section>

    {% endblock %}<|MERGE_RESOLUTION|>--- conflicted
+++ resolved
@@ -1,19 +1,48 @@
-    {% extends 'base.html' %}
-    {% load static %}
-
-    {% block title %}{{ page_title }}{% endblock %}
-    {% block meta_description %}{{ meta_description }}{% endblock %}
-
-<<<<<<< HEAD
-    {% block content %}
-
-   {% include 'components/navigation.html' %}
+{% extends 'base.html' %}
+{% load static %}
+
+{% block title %}{{ page_title }}{% endblock %}
+{% block meta_description %}{{ meta_description }}{% endblock %}
+
+{% block extra_css %}
+<style>
+body {
+    font-family: 'Inter', sans-serif;
+}
+.gradient-background {
+    background: linear-gradient(135deg, #667eea 0%, #764ba2 100%);
+}
+.soft-shadow {
+    box-shadow: 0 4px 20px rgba(0, 0, 0, 0.08);
+}
+.hover-lift {
+    transition: all 0.3s ease;
+}
+.hover-lift:hover {
+    transform: translateY(-2px);
+    box-shadow: 0 8px 30px rgba(0, 0, 0, 0.12);
+}
+.subtle-border {
+    border: 1px solid rgba(0, 0, 0, 0.06);
+}
+.line-clamp-2 {
+    display: -webkit-box;
+    -webkit-line-clamp: 2;
+    -webkit-box-orient: vertical;
+    overflow: hidden;
+}
+</style>
+{% endblock %}
+
+{% block content %}
+    <!-- Navigation -->
+    {% include 'components/navigation.html' %}
      
-        <!-- Hero Section -->   
-       <section class="bg-white min-h-screen flex items-center justify-center relative pt-0">
-            <!-- Grid Background Pattern -->
-          <div class="absolute inset-0 -z-10 overflow-hidden">
-            <svg class="absolute left-[max(50%,25rem)] top-0 h-[64rem] w-[128rem] -translate-x-1/2 bg-blue-500 [mask-image:radial-gradient(64rem_64rem_at_top,white,transparent)]" aria-hidden="true">
+    <!-- Hero Section -->   
+    <section class="pt-16 pb-20 gradient-background min-h-screen flex items-center justify-center relative">
+        <!-- Grid Background Pattern -->
+        <div class="absolute inset-0 -z-10 overflow-hidden">
+            <svg class="absolute left-[max(50%,25rem)] top-0 h-[64rem] w-[128rem] -translate-x-1/2 [mask-image:radial-gradient(64rem_64rem_at_top,white,transparent)]" aria-hidden="true">
                 <defs>
                     <pattern id="e813992c-7d03-4cc4-a2bd-151760b470a0" width="200" height="200" x="50%" y="-1" patternUnits="userSpaceOnUse">
                        <path d="M100 200V.5M.5 .5H200" fill="none" stroke="rgb(34, 197, 94)" stroke-width="1" />
@@ -24,195 +53,9 @@
             </svg>
         </div>
             
-            <!-- Content -->
-            <div class="relative w-full px-6 flex items-center justify-center min-h-[calc(100vh-4rem)] z-10">
-                <div class="mx-auto max-w-2xl w-full">
-                    {% if user.is_authenticated %}
-                        <!-- Authenticated User Content -->
-                        <div class="text-center">
-                            <h1 class="text-4xl font-bold tracking-tight text-gray-900 sm:text-6xl">
-                                Bon retour,
-                                <span class="text-yellow-500">{{ user.first_name|default:user.username }}</span>
-                            </h1>
-                            <p class="mt-6 text-lg text-gray-600 max-w-3xl mx-auto">
-                                {% if user.est_proprietaire %}
-                                    Gérez vos biens et maximisez vos revenus locatifs avec notre plateforme intuitive
-                                {% elif user.est_locataire %}
-                                    Découvrez votre prochain séjour d'exception parmi notre sélection de maisons uniques
-                                {% else %}
-                                    Administrez la plateforme RepAvi et gérez tous les aspects de la communauté
-                                {% endif %}
-                            </p>
-                            <div class="mt-10 flex items-center justify-center gap-x-6">
-                                {% if user.est_proprietaire %}
-                                    <a href="{% url 'repavi_admin:maison_create' %}" class="rounded-md bg-gray-900 px-6 py-3 text-sm font-semibold text-white shadow-sm hover:bg-gray-800">
-                                        <i class="fas fa-plus mr-2"></i>Ajouter une maison
-                                    </a>
-                                    <a href="{% url 'users:dashboard_proprietaire' %}" class="text-sm font-semibold text-gray-900 hover:text-yellow-600">
-                                        Mon dashboard <span aria-hidden="true">→</span>
-                                    </a>
-                                {% elif user.est_admin %}
-                                    <a href="{% url 'users:dashboard' %}" class="rounded-md bg-purple-600 px-6 py-3 text-sm font-semibold text-white shadow-sm hover:bg-purple-500">
-                                        <i class="fas fa-tachometer-alt mr-2"></i>Dashboard admin
-                                    </a>
-                                    <a href="{% url 'repavi_admin:maisons_list' %}" class="text-sm font-semibold text-gray-900 hover:text-purple-600">
-                                        Gérer les maisons <span aria-hidden="true">→</span>
-                                    </a>
-                                {% else %}
-                                    <a href="{% url 'home:maisons_list' %}" class="rounded-md bg-green-600 px-6 py-3 text-sm font-semibold text-white shadow-sm hover:bg-green-500">
-                                        <i class="fas fa-search mr-2"></i>Parcourir les maisons
-                                    </a>
-                                    <a href="{% url 'users:dashboard_locataire' %}" class="text-sm font-semibold text-gray-900 hover:text-green-600">
-                                        Mes réservations <span aria-hidden="true">→</span>
-                                    </a>
-                                {% endif %}
-                            </div>
-                        </div>
-                    {% else %}
-                        <!-- Non-authenticated User Content -->
-                        <div class="text-center">
-                            <!-- Announcement Banner -->
-                            <div class="mb-8 flex justify-center">
-                                <div class="relative rounded-full px-3 py-1 text-sm text-gray-600 ring-1 ring-gray-900/10 hover:ring-gray-900/20">
-                                    Découvrez nos nouvelles maisons d'exception. 
-                                    <a href="{% url 'home:maisons_list' %}" class="font-semibold text-indigo-600">
-                                        <span class="absolute inset-0" aria-hidden="true"></span>
-                                        Voir maintenant <span aria-hidden="true">&rarr;</span>
-                                    </a>
-                                </div>
-                            </div>
-                            
-                            <h1 class="text-4xl font-bold tracking-tight text-gray-900 sm:text-6xl">
-                                Trouvez votre
-                                <span class="text-yellow-500">refuge parfait</span>
-                            </h1>
-                            <p class="mt-6 text-lg text-gray-600">
-                                Des maisons d'exception soigneusement sélectionnées pour vos séjours inoubliables. 
-                                Vivez des expériences uniques dans des lieux d'exception.
-                            </p>
-                            <div class="mt-10 flex items-center justify-center gap-x-6">
-                                <a href="{% url 'home:maisons_list' %}" class="rounded-md bg-indigo-600 px-6 py-3 text-sm font-semibold text-white shadow-sm hover:bg-indigo-500">
-                                    Découvrir nos maisons
-                                </a>
-                                <a href="{% url 'users:register' %}" class="text-sm font-semibold text-gray-900">
-                                    Créer un compte <span aria-hidden="true">→</span>
-                                </a>
-                            </div>
-=======
-{% block content %}
-    <!-- Navigation -->
-    <nav class="glass-effect border-b border-white/20 fixed w-full z-50">
-        <div class="max-w-6xl mx-auto px-4">
-            <div class="flex justify-between items-center h-16">
-                <div class="flex items-center">
-                    <a href="{% url 'home:index' %}" class="text-2xl font-bold text-gray-800">
-                        RepAvi
-                    </a>
-                </div>
-                
-                <div class="hidden md:flex items-center space-x-8">
-                    <a href="{% url 'home:index' %}" class="text-gray-700 hover:text-gray-900 font-medium transition-colors">Accueil</a>
-                    <a href="{% url 'home:maisons_list' %}" class="text-gray-600 hover:text-gray-900 font-medium transition-colors">Maisons</a>
-                    
-                    <!-- Nouveau lien vers les réservations -->
-                    {% if reservations_available %}
-                        <a href="{% url 'home:maisons_reservation' %}" class="text-gray-600 hover:text-gray-900 font-medium transition-colors">
-                            <i class="fas fa-calendar-check mr-1"></i>Réserver
-                        </a>
-                        
-                        {% if user.is_authenticated %}
-                            <a href="{% url 'reservations:mes_reservations' %}" class="text-gray-600 hover:text-gray-900 font-medium transition-colors">
-                                <i class="fas fa-list mr-1"></i>Mes Réservations
-                            </a>
-                        {% endif %}
-                    {% endif %}
-                    
-                    <a href="{% url 'home:apropos' %}" class="text-gray-600 hover:text-gray-900 font-medium transition-colors">À propos</a>
-                    <a href="{% url 'home:contact' %}" class="text-gray-600 hover:text-gray-900 font-medium transition-colors">Contact</a>
-                    
-                    {% if user.is_authenticated %}
-                        <!-- Menu utilisateur connecté -->
-                        <div class="flex items-center space-x-4">
-                            {% if user.est_admin %}
-                                <a href="{% url 'users:dashboard' %}" class="bg-purple-600 text-white px-4 py-2 rounded-full text-sm font-medium hover:bg-purple-700 transition-colors">
-                                    <i class="fas fa-cogs mr-1"></i>Admin
-                                </a>
-                            {% elif user.est_proprietaire %}
-                                <a href="{% url 'users:dashboard_proprietaire' %}" class="bg-blue-600 text-white px-4 py-2 rounded-full text-sm font-medium hover:bg-blue-700 transition-colors">
-                                    <i class="fas fa-home mr-1"></i>Mes biens
-                                </a>
-                            {% else %}
-                                <a href="{% url 'users:dashboard_locataire' %}" class="bg-green-600 text-white px-4 py-2 rounded-full text-sm font-medium hover:bg-green-700 transition-colors">
-                                    <i class="fas fa-user mr-1"></i>Mon espace
-                                </a>
-                            {% endif %}
-                            
-                            <div class="relative group">
-                                <button class="flex items-center space-x-2 text-gray-700 hover:text-gray-900">
-                                    {% if user.photo_profil %}
-                                        <img src="{{ user.photo_profil.url }}" alt="Profile" class="w-8 h-8 rounded-full object-cover">
-                                    {% else %}
-                                        <div class="w-8 h-8 bg-gray-200 rounded-full flex items-center justify-center">
-                                            <i class="fas fa-user text-gray-500"></i>
-                                        </div>
-                                    {% endif %}
-                                    <span class="text-sm font-medium">{{ user.first_name|default:user.username }}</span>
-                                    <i class="fas fa-chevron-down text-xs"></i>
-                                </button>
-                                
-                                <!-- Dropdown menu -->
-                                <div class="absolute right-0 mt-2 w-48 bg-white rounded-lg shadow-lg border border-gray-200 opacity-0 invisible group-hover:opacity-100 group-hover:visible transition-all duration-200">
-                                    <div class="py-2">
-                                        <a href="{% url 'users:profile' %}" class="block px-4 py-2 text-sm text-gray-700 hover:bg-gray-50">
-                                            <i class="fas fa-user mr-2"></i>Mon profil
-                                        </a>
-                                        <a href="{% url 'users:dashboard' %}" class="block px-4 py-2 text-sm text-gray-700 hover:bg-gray-50">
-                                            <i class="fas fa-tachometer-alt mr-2"></i>Dashboard
-                                        </a>
-                                        {% if reservations_available %}
-                                            <a href="{% url 'reservations:dashboard' %}" class="block px-4 py-2 text-sm text-gray-700 hover:bg-gray-50">
-                                                <i class="fas fa-calendar mr-2"></i>Réservations
-                                            </a>
-                                        {% endif %}
-                                        <hr class="my-1">
-                                        <a href="{% url 'users:logout' %}" class="block px-4 py-2 text-sm text-red-600 hover:bg-red-50">
-                                            <i class="fas fa-sign-out-alt mr-2"></i>Déconnexion
-                                        </a>
-                                    </div>
-                                </div>
-                            </div>
-                        </div>
-                    {% else %}
-                        <!-- Menu utilisateur non connecté -->
-                        <div class="flex items-center space-x-4">
-                            <a href="{% url 'users:login' %}" class="text-blue-600 hover:text-blue-900 font-medium transition-colors">
-                                Connexion
-                            </a>
-                            <a href="{% url 'users:register' %}" class="bg-gray-900 text-white px-4 py-2 rounded-full text-sm font-medium hover:bg-gray-800 transition-colors">
-                                S'inscrire
-                            </a>
->>>>>>> a18d7ad5
-                        </div>
-                    {% endif %}
-                </div>
-            </div>
-        </section>
-
-<<<<<<< HEAD
-        <!-- Statistiques -->
-        <section class="py-16 bg-white">
-            <div class="max-w-6xl mx-auto px-4">
-                <div class="grid grid-cols-2 md:grid-cols-4 gap-8">
-                    <div class="text-center group">
-                        <div class="text-3xl md:text-4xl font-bold text-gray-900 mb-2 group-hover:text-indigo-600 transition-colors">
-                            {{ stats.total_maisons }}+
-                        </div>
-                        <div class="text-gray-600 font-medium">Maisons disponibles</div>
-=======
-    <!-- Hero Section -->
-    <section class="pt-16 pb-20 gradient-background">
-        <div class="max-w-6xl mx-auto px-4 pt-16">
-            <div class="text-center text-white">
+        <!-- Content -->
+        <div class="relative w-full px-6 flex items-center justify-center min-h-[calc(100vh-4rem)] z-10">
+            <div class="max-w-6xl mx-auto text-center text-white">
                 {% if user.is_authenticated %}
                     <h1 class="text-5xl md:text-6xl font-bold mb-6 leading-tight">
                         Bon retour,
@@ -270,7 +113,7 @@
                         {% endif %}
                     </div>
                 {% else %}
-                    <h1 class="text-5xl text-gray-900 md:text-6xl font-bold mb-6 leading-tight">
+                    <h1 class="text-5xl md:text-6xl font-bold mb-6 leading-tight text-white">
                         Trouvez votre
                         <span class="text-yellow-300">refuge parfait</span>
                     </h1>
@@ -295,48 +138,48 @@
                         </a>
                     </div>
                 {% endif %}
-            </div>
-            
-            <!-- Formulaire de recherche rapide pour les réservations -->
-            {% if reservations_available and not user.est_proprietaire and not user.est_admin %}
-            <div class="max-w-4xl mx-auto mt-16">
-                <div class="bg-white/10 backdrop-blur-md rounded-2xl p-6 border border-white/20">
-                    <h3 class="text-white text-lg font-semibold mb-4 text-center">Recherche rapide</h3>
-                    <form action="{% url 'home:maisons_reservation' %}" method="get" class="grid grid-cols-1 md:grid-cols-4 gap-4">
-                        <div>
-                            <label class="block text-white/80 text-sm mb-2">Arrivée</label>
-                            <input type="date" name="date_debut" 
-                                   class="w-full px-4 py-3 rounded-lg bg-white/90 text-gray-900 border-0 focus:outline-none focus:ring-2 focus:ring-yellow-300"
-                                   min="{% now 'Y-m-d' %}">
-                        </div>
-                        <div>
-                            <label class="block text-white/80 text-sm mb-2">Départ</label>
-                            <input type="date" name="date_fin" 
-                                   class="w-full px-4 py-3 rounded-lg bg-white/90 text-gray-900 border-0 focus:outline-none focus:ring-2 focus:ring-yellow-300"
-                                   min="{% now 'Y-m-d' %}">
-                        </div>
-                        <div>
-                            <label class="block text-white/80 text-sm mb-2">Voyageurs</label>
-                            <select name="capacite" 
-                                    class="w-full px-4 py-3 rounded-lg bg-white/90 text-gray-900 border-0 focus:outline-none focus:ring-2 focus:ring-yellow-300">
-                                <option value="">Nombre de personnes</option>
-                                <option value="1">1 personne</option>
-                                <option value="2">2 personnes</option>
-                                <option value="3">3 personnes</option>
-                                <option value="4">4 personnes</option>
-                                <option value="5">5+ personnes</option>
-                            </select>
-                        </div>
-                        <div class="flex items-end">
-                            <button type="submit" 
-                                    class="w-full bg-yellow-400 text-gray-900 py-3 px-6 rounded-lg font-semibold hover:bg-yellow-300 transition-colors">
-                                <i class="fas fa-search mr-2"></i>Rechercher
-                            </button>
-                        </div>
-                    </form>
-                </div>
-            </div>
-            {% endif %}
+                
+                <!-- Formulaire de recherche rapide pour les réservations -->
+                {% if reservations_available and not user.est_proprietaire and not user.est_admin %}
+                <div class="max-w-4xl mx-auto mt-16">
+                    <div class="bg-white/10 backdrop-blur-md rounded-2xl p-6 border border-white/20">
+                        <h3 class="text-white text-lg font-semibold mb-4 text-center">Recherche rapide</h3>
+                        <form action="{% url 'home:maisons_reservation' %}" method="get" class="grid grid-cols-1 md:grid-cols-4 gap-4">
+                            <div>
+                                <label class="block text-white/80 text-sm mb-2">Arrivée</label>
+                                <input type="date" name="date_debut" 
+                                       class="w-full px-4 py-3 rounded-lg bg-white/90 text-gray-900 border-0 focus:outline-none focus:ring-2 focus:ring-yellow-300"
+                                       min="{% now 'Y-m-d' %}">
+                            </div>
+                            <div>
+                                <label class="block text-white/80 text-sm mb-2">Départ</label>
+                                <input type="date" name="date_fin" 
+                                       class="w-full px-4 py-3 rounded-lg bg-white/90 text-gray-900 border-0 focus:outline-none focus:ring-2 focus:ring-yellow-300"
+                                       min="{% now 'Y-m-d' %}">
+                            </div>
+                            <div>
+                                <label class="block text-white/80 text-sm mb-2">Voyageurs</label>
+                                <select name="capacite" 
+                                        class="w-full px-4 py-3 rounded-lg bg-white/90 text-gray-900 border-0 focus:outline-none focus:ring-2 focus:ring-yellow-300">
+                                    <option value="">Nombre de personnes</option>
+                                    <option value="1">1 personne</option>
+                                    <option value="2">2 personnes</option>
+                                    <option value="3">3 personnes</option>
+                                    <option value="4">4 personnes</option>
+                                    <option value="5">5+ personnes</option>
+                                </select>
+                            </div>
+                            <div class="flex items-end">
+                                <button type="submit" 
+                                        class="w-full bg-yellow-400 text-gray-900 py-3 px-6 rounded-lg font-semibold hover:bg-yellow-300 transition-colors">
+                                    <i class="fas fa-search mr-2"></i>Rechercher
+                                </button>
+                            </div>
+                        </form>
+                    </div>
+                </div>
+                {% endif %}
+            </div>
         </div>
     </section>
 
@@ -347,27 +190,13 @@
                 <div class="text-center group">
                     <div class="text-3xl md:text-4xl font-bold text-gray-900 mb-2 group-hover:text-indigo-600 transition-colors">
                         {{ stats.total_maisons }}+
->>>>>>> a18d7ad5
-                    </div>
-                    <div class="text-center group">
-                        <div class="text-3xl md:text-4xl font-bold text-gray-900 mb-2 group-hover:text-indigo-600 transition-colors">
-                            {{ stats.total_villes }}
-                        </div>
-                        <div class="text-gray-600 font-medium">Destinations</div>
-                    </div>
-<<<<<<< HEAD
-                    <div class="text-center group">
-                        <div class="text-3xl md:text-4xl font-bold text-gray-900 mb-2 group-hover:text-indigo-600 transition-colors">
-                            {{ stats.satisfaction_client }}%
-                        </div>
-                        <div class="text-gray-600 font-medium">Satisfaction</div>
-                    </div>
-                    <div class="text-center group">
-                        <div class="text-3xl md:text-4xl font-bold text-gray-900 mb-2 group-hover:text-indigo-600 transition-colors">
-                            24/7
-                        </div>
-                        <div class="text-gray-600 font-medium">Support</div>
-=======
+                    </div>
+                    <div class="text-gray-600 font-medium">Maisons disponibles</div>
+                </div>
+                <div class="text-center group">
+                    <div class="text-3xl md:text-4xl font-bold text-gray-900 mb-2 group-hover:text-indigo-600 transition-colors">
+                        {{ stats.total_villes }}
+                    </div>
                     <div class="text-gray-600 font-medium">Destinations</div>
                 </div>
                 <div class="text-center group">
@@ -381,48 +210,27 @@
                 <div class="text-center group">
                     <div class="text-3xl md:text-4xl font-bold text-gray-900 mb-2 group-hover:text-indigo-600 transition-colors">
                         24/7
->>>>>>> a18d7ad5
-                    </div>
-                </div>
-            </div>
-        </section>
-
-        <!-- Maisons Featured -->
-        <section class="py-20 bg-gray-50">
-            <div class="max-w-6xl mx-auto px-4">
-                <div class="text-center mb-16">
-                    <h2 class="text-4xl font-bold text-gray-900 mb-4">Nos coups de cœur</h2>
-                    <p class="text-xl text-gray-600 max-w-2xl mx-auto font-light">
-                        Une sélection de maisons d'exception pour des séjours mémorables
-                    </p>
-                </div>
-
-<<<<<<< HEAD
-                <div class="grid grid-cols-1 md:grid-cols-2 lg:grid-cols-3 gap-8">
-                    {% for maison in maisons_featured %}
-                    <div class="bg-white rounded-2xl overflow-hidden soft-shadow hover-lift">
-                        <div class="relative">
-                            {% if maison.photo_principale %}
-                                <img src="{{ maison.photo_principale.url }}" 
-                                    alt="{{ maison.nom }}" 
-                                    class="w-full h-64 object-cover">
-                            {% else %}
-                                <div class="w-full h-64 bg-gray-100 flex items-center justify-center">
-                                    <i class="fas fa-home text-3xl text-gray-400"></i>
-                                </div>
-                            {% endif %}
-                            
-                            {% if maison.categorie %}
-                            <div class="absolute top-4 left-4">
-                                <span class="bg-white/90 text-gray-700 px-3 py-1 rounded-full text-sm font-medium backdrop-blur-sm">
-                                    {{ maison.categorie.nom }}
-                                </span>
-=======
+                    </div>
+                    <div class="text-gray-600 font-medium">Support</div>
+                </div>
+            </div>
+        </div>
+    </section>
+
+    <!-- Maisons Featured -->
+    <section class="py-20 bg-gray-50">
+        <div class="max-w-6xl mx-auto px-4">
+            <div class="text-center mb-16">
+                <h2 class="text-4xl font-bold text-gray-900 mb-4">Nos coups de cœur</h2>
+                <p class="text-xl text-gray-600 max-w-2xl mx-auto font-light">
+                    Une sélection de maisons d'exception pour des séjours mémorables
+                </p>
+            </div>
+
             <div class="grid grid-cols-1 md:grid-cols-2 lg:grid-cols-3 gap-8">
                 {% for maison in maisons_featured %}
                 <div class="bg-white rounded-2xl overflow-hidden soft-shadow hover-lift">
                     <div class="relative">
-
                         {% if maison.photo_principale and maison.photo_principale.url %}
                             <img src="{{ maison.photo_principale.url }}" 
                                  alt="{{ maison.nom }}" 
@@ -471,44 +279,18 @@
                             <div class="flex items-center">
                                 <i class="fas fa-map-marker-alt mr-2"></i>
                                 <span>{{ maison.ville }}</span>
->>>>>>> a18d7ad5
-                            </div>
-                            {% endif %}
-                            
-                            <div class="absolute top-4 right-4">
-                                <button class="bg-white/90 p-2 rounded-full hover:bg-white transition-colors backdrop-blur-sm">
-                                    <i class="fas fa-heart text-gray-400 hover:text-red-500 transition-colors"></i>
-                                </button>
+                            </div>
+                            <div class="flex items-center space-x-4">
+                                <span><i class="fas fa-users mr-1"></i>{{ maison.capacite_personnes }}</span>
+                                <span><i class="fas fa-bed mr-1"></i>{{ maison.nombre_chambres }}</span>
                             </div>
                         </div>
                         
-                        <div class="p-6">
-                            <h3 class="text-xl font-semibold text-gray-900 mb-2">{{ maison.nom }}</h3>
-                            <p class="text-gray-600 mb-4 line-clamp-2">{{ maison.description|truncatewords:15 }}</p>
-                            
-                            <div class="flex items-center justify-between text-sm text-gray-500 mb-4">
-                                <div class="flex items-center">
-                                    <i class="fas fa-map-marker-alt mr-2"></i>
-                                    <span>{{ maison.ville }}</span>
-                                </div>
-                                <div class="flex items-center space-x-4">
-                                    <span><i class="fas fa-users mr-1"></i>{{ maison.capacite_personnes }}</span>
-                                    <span><i class="fas fa-bed mr-1"></i>{{ maison.nombre_chambres }}</span>
-                                </div>
-                            </div>
-                            
-                            <div class="flex items-center justify-between">
-                                <div class="text-2xl font-bold text-gray-900">
-                                    {{ maison.prix_par_nuit }}€
-                                    <span class="text-sm font-normal text-gray-500">/nuit</span>
-                                </div>
-                                <a href="{% url 'home:maison_detail' maison.slug %}" 
-                                class="bg-gray-900 text-white px-6 py-2 rounded-full text-sm font-medium hover:bg-gray-800 transition-colors">
-                                    Voir détails
-                                </a>
-                            </div>
-<<<<<<< HEAD
-=======
+                        <div class="flex items-center justify-between">
+                            <div class="text-2xl font-bold text-gray-900">
+                                {{ maison.prix_par_nuit }}€
+                                <span class="text-sm font-normal text-gray-500">/nuit</span>
+                            </div>
                             
                             <div class="flex space-x-2">
                                 <a href="{% url 'home:maison_detail' maison.slug %}" 
@@ -534,26 +316,17 @@
                                     </span>
                                 {% endif %}
                             </div>
->>>>>>> a18d7ad5
                         </div>
                     </div>
-                    {% empty %}
-                    <div class="col-span-full text-center py-16">
-                        <i class="fas fa-home text-4xl text-gray-300 mb-4"></i>
-                        <p class="text-gray-500 text-lg">Aucune maison disponible pour le moment</p>
-                    </div>
-                    {% endfor %}
-                </div>
-
-<<<<<<< HEAD
-                <div class="text-center mt-12">
-                    <a href="{% url 'home:maisons_list' %}" 
-                    class="inline-flex items-center bg-gray-900 text-white px-8 py-4 rounded-full font-semibold hover:bg-gray-800 transition-colors">
-                        Voir toutes nos maisons
-                        <i class="fas fa-arrow-right ml-2"></i>
-                    </a>
-                </div>
-=======
+                </div>
+                {% empty %}
+                <div class="col-span-full text-center py-16">
+                    <i class="fas fa-home text-4xl text-gray-300 mb-4"></i>
+                    <p class="text-gray-500 text-lg">Aucune maison disponible pour le moment</p>
+                </div>
+                {% endfor %}
+            </div>
+
             <div class="text-center mt-12">
                 {% if reservations_available %}
                     <div class="flex flex-col sm:flex-row justify-center gap-4">
@@ -588,22 +361,8 @@
                 <p class="text-xl text-gray-600 max-w-2xl mx-auto font-light">
                     Explorez nos destinations les plus prisées
                 </p>
->>>>>>> a18d7ad5
-            </div>
-        </section>
-
-<<<<<<< HEAD
-        <!-- Villes Populaires -->
-        {% if villes_populaires %}
-        <section class="py-20 bg-white">
-            <div class="max-w-6xl mx-auto px-4">
-                <div class="text-center mb-16">
-                    <h2 class="text-4xl font-bold text-gray-900 mb-4">Destinations populaires</h2>
-                    <p class="text-xl text-gray-600 max-w-2xl mx-auto font-light">
-                        Explorez nos destinations les plus prisées
-                    </p>
-                </div>
-=======
+            </div>
+
             <div class="grid grid-cols-2 md:grid-cols-3 lg:grid-cols-6 gap-4">
                 {% for ville in villes_populaires %}
                 {% if reservations_available %}
@@ -629,42 +388,17 @@
         </div>
     </section>
     {% endif %}
->>>>>>> a18d7ad5
-
-                <div class="grid grid-cols-2 md:grid-cols-3 lg:grid-cols-6 gap-4">
-                    {% for ville in villes_populaires %}
-                    <a href="{% url 'home:maisons_list' %}?ville={{ ville.id }}" 
-                    class="bg-gray-50 hover:bg-gray-100 p-6 rounded-xl text-center transition-colors group subtle-border">
-                        <i class="fas fa-map-marker-alt text-2xl text-gray-400 mb-3 group-hover:text-indigo-600 transition-colors"></i>
-                        <div class="font-semibold text-gray-900 mb-1">{{ ville.nom }}</div>
-                        <div class="text-sm text-gray-500">{{ ville.nombre_maisons }} maison{{ ville.nombre_maisons|pluralize }}</div>
-                    </a>
-                    {% endfor %}
-                </div>
-            </div>
-        </section>
-        {% endif %}
-
-<<<<<<< HEAD
-        <!-- Services -->
-        <section class="py-20 bg-gray-50">
-            <div class="max-w-6xl mx-auto px-4">
-                <div class="text-center mb-16">
-                    <h2 class="text-4xl font-bold text-gray-900 mb-4">Pourquoi choisir RepAvi ?</h2>
-                    <p class="text-xl text-gray-600 max-w-2xl mx-auto font-light">
-                        Une expérience de location sans égal
-                    </p>
-                </div>
-
-                <div class="grid grid-cols-1 md:grid-cols-3 gap-8">
-                    <div class="text-center group">
-                        <div class="w-16 h-16 bg-indigo-100 rounded-2xl flex items-center justify-center mx-auto mb-6 group-hover:bg-indigo-200 transition-colors">
-                            <i class="fas fa-shield-alt text-2xl text-indigo-600"></i>
-                        </div>
-                        <h3 class="text-xl font-semibold text-gray-900 mb-3">Sécurisé & Fiable</h3>
-                        <p class="text-gray-600 leading-relaxed">Toutes nos maisons sont vérifiées et nos paiements sont 100% sécurisés</p>
-                    </div>
-=======
+
+    <!-- Services -->
+    <section class="py-20 bg-gray-50">
+        <div class="max-w-6xl mx-auto px-4">
+            <div class="text-center mb-16">
+                <h2 class="text-4xl font-bold text-gray-900 mb-4">Pourquoi choisir RepAvi ?</h2>
+                <p class="text-xl text-gray-600 max-w-2xl mx-auto font-light">
+                    Une expérience de location sans égal
+                </p>
+            </div>
+
             <div class="grid grid-cols-1 md:grid-cols-3 gap-8">
                 <div class="text-center group">
                     <div class="w-16 h-16 bg-indigo-100 rounded-2xl flex items-center justify-center mx-auto mb-6 group-hover:bg-indigo-200 transition-colors">
@@ -699,83 +433,15 @@
                         {% endif %}
                     </p>
                 </div>
->>>>>>> a18d7ad5
-
-                    <div class="text-center group">
-                        <div class="w-16 h-16 bg-green-100 rounded-2xl flex items-center justify-center mx-auto mb-6 group-hover:bg-green-200 transition-colors">
-                            <i class="fas fa-clock text-2xl text-green-600"></i>
-                        </div>
-                        <h3 class="text-xl font-semibold text-gray-900 mb-3">Check-in Instantané</h3>
-                        <p class="text-gray-600 leading-relaxed">Accès immédiat à votre logement grâce à notre système innovant</p>
-                    </div>
-
-<<<<<<< HEAD
-                    <div class="text-center group">
-                        <div class="w-16 h-16 bg-purple-100 rounded-2xl flex items-center justify-center mx-auto mb-6 group-hover:bg-purple-200 transition-colors">
-                            <i class="fas fa-headset text-2xl text-purple-600"></i>
-                        </div>
-                        <h3 class="text-xl font-semibold text-gray-900 mb-3">Support 24/7</h3>
-                        <p class="text-gray-600 leading-relaxed">Notre équipe dédiée est toujours là pour vous accompagner</p>
-                    </div>
-                </div>
-=======
-    <!-- Footer -->
-    <footer class="bg-gray-900 text-white py-16">
-        <div class="max-w-6xl mx-auto px-4">
-            <div class="grid grid-cols-1 md:grid-cols-4 gap-8">
-                <div class="md:col-span-2">
-                    <h3 class="text-2xl font-bold mb-4">RepAvi</h3>
-                    <p class="text-gray-300 mb-6 max-w-md">
-                        {% if reservations_available %}
-                            La plateforme de référence pour la location et réservation de maisons d'exception.
-                        {% else %}
-                            La plateforme de référence pour la location de maisons d'exception.
-                        {% endif %}
-                    </p>
-                    <div class="flex space-x-4">
-                        <a href="#" class="text-gray-400 hover:text-white transition-colors">
-                            <i class="fab fa-facebook-f text-xl"></i>
-                        </a>
-                        <a href="#" class="text-gray-400 hover:text-white transition-colors">
-                            <i class="fab fa-twitter text-xl"></i>
-                        </a>
-                        <a href="#" class="text-gray-400 hover:text-white transition-colors">
-                            <i class="fab fa-instagram text-xl"></i>
-                        </a>
-                    </div>
-                </div>
-                
-                <div>
-                    <h4 class="text-lg font-semibold mb-4">Navigation</h4>
-                    <ul class="space-y-3">
-                        <li><a href="{% url 'home:maisons_list' %}" class="text-gray-300 hover:text-white transition-colors">Nos maisons</a></li>
-                        {% if reservations_available %}
-                            <li><a href="{% url 'home:maisons_reservation' %}" class="text-gray-300 hover:text-white transition-colors">Réserver</a></li>
-                        {% endif %}
-                        <li><a href="{% url 'home:apropos' %}" class="text-gray-300 hover:text-white transition-colors">À propos</a></li>
-                        <li><a href="{% url 'home:contact' %}" class="text-gray-300 hover:text-white transition-colors">Contact</a></li>
-                    </ul>
-                </div>
-                
-                <div>
-                    <h4 class="text-lg font-semibold mb-4">Support</h4>
-                    <ul class="space-y-3">
-                        <li><a href="#" class="text-gray-300 hover:text-white transition-colors">Centre d'aide</a></li>
-                        <li><a href="{% url 'home:contact' %}" class="text-gray-300 hover:text-white transition-colors">Nous contacter</a></li>
-                        {% if not user.is_authenticated %}
-                            <li><a href="{% url 'users:register' %}" class="text-gray-300 hover:text-white transition-colors">Devenir hôte</a></li>
-                        {% endif %}
-                        {% if reservations_available and user.is_authenticated %}
-                            <li><a href="{% url 'reservations:mes_reservations' %}" class="text-gray-300 hover:text-white transition-colors">Mes réservations</a></li>
-                        {% endif %}
-                    </ul>
-                </div>
-            </div>
-            
-            <div class="border-t border-gray-800 mt-12 pt-8 text-center">
-                <p class="text-gray-400">&copy; 2025 RepAvi. Tous droits réservés.</p>
->>>>>>> a18d7ad5
-            </div>
-        </section>
-
-    {% endblock %}+
+                <div class="text-center group">
+                    <div class="w-16 h-16 bg-purple-100 rounded-2xl flex items-center justify-center mx-auto mb-6 group-hover:bg-purple-200 transition-colors">
+                        <i class="fas fa-headset text-2xl text-purple-600"></i>
+                    </div>
+                    <h3 class="text-xl font-semibold text-gray-900 mb-3">Support 24/7</h3>
+                    <p class="text-gray-600 leading-relaxed">Notre équipe dédiée est toujours là pour vous accompagner</p>
+                </div>
+            </div>
+        </div>
+    </section>
+{% endblock %}