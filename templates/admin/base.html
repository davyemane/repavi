{% load static %}
{% load static tailwind_tags %}
<!DOCTYPE html>
<html lang="fr" class="h-full bg-gray-50">

<head>
    <meta charset="UTF-8">
    <meta name="viewport" content="width=device-width, initial-scale=1.0">
    <title>{% block title %}Administration RepAvi{% endblock %}</title>

    <!-- Tailwind CSS (build local, pas CDN) -->
<<<<<<< HEAD
    <!-- <link href="{% static 'css/tailwind.css' %}" rel="stylesheet"> -->
      {% tailwind_css %}
    
=======
    <link href="{% static 'css/tailwind.css' %}" rel="stylesheet">

>>>>>>> a18d7ad5
    <!-- Google Fonts -->
    <link rel="preconnect" href="https://fonts.googleapis.com">
    <link rel="preconnect" href="https://fonts.gstatic.com" crossorigin>
    <link href="https://fonts.googleapis.com/css2?family=Inter:wght@300;400;500;600;700&display=swap" rel="stylesheet">

    <!-- Font Awesome -->
    <link rel="stylesheet" href="https://cdnjs.cloudflare.com/ajax/libs/font-awesome/6.0.0/css/all.min.css">

    <!-- Chart.js pour les graphiques -->
    <script src="https://cdnjs.cloudflare.com/ajax/libs/Chart.js/3.9.1/chart.min.js"></script>

    <style>
        body {
            font-family: 'Inter', sans-serif;
        }

        .sidebar-link.active {
            background-color: #3b82f6;
            color: white;
        }

        .sidebar-link:hover {
            background-color: #e5e7eb;
        }

        .sidebar-link.active:hover {
            background-color: #2563eb;
        }

        .card-hover {
            transition: all 0.3s ease;
        }

        .card-hover:hover {
            transform: translateY(-2px);
            box-shadow: 0 10px 25px rgba(0, 0, 0, 0.1);
        }

        .fade-in {
            animation: fadeIn 0.5s ease-in;
        }

        @keyframes fadeIn {
            from {
                opacity: 0;
                transform: translateY(10px);
            }

            to {
                opacity: 1;
                transform: translateY(0);
            }
        }
    </style>

    {% block extra_css %}{% endblock %}
</head>

<body class="bg-gray-100">
    <!-- Navigation -->
    <nav class="bg-white shadow-sm border-b border-gray-200">
        <div class="max-w-7xl mx-auto px-4 sm:px-6 lg:px-8">
            <div class="flex justify-between h-16">
                <div class="flex items-center">
                    <a href="{% url 'repavi_admin:dashboard' %}" class="text-xl font-bold text-blue-600">
                        <i class="fas fa-home mr-2"></i>RepAvi Admin
                    </a>
                </div>
                <div class="flex items-center space-x-4">
                    <div class="flex items-center space-x-2">
                        <div class="w-8 h-8 bg-blue-100 rounded-full flex items-center justify-center">
                            <i class="fas fa-user text-blue-600 text-sm"></i>
                        </div>
                        <span class="text-gray-700">{{ user.first_name|default:user.username }}</span>
                    </div>
                    <div class="border-l border-gray-300 pl-4">
                        <a href="{% url 'home:index' %}" class="text-gray-500 hover:text-gray-700 text-sm">
                            <i class="fas fa-external-link-alt mr-1"></i>Voir le site
                        </a>
                    </div>
                    <div class="border-l border-gray-300 pl-4">
                        <a href="{% url 'users:logout' %}" class="text-red-500 hover:text-red-700 text-sm">
                            <i class="fas fa-sign-out-alt mr-1"></i>Déconnexion
                        </a>
                    </div>
                </div>
            </div>
        </div>
    </nav>

    <!-- Layout principal -->
    <div class="flex">
        <!-- Sidebar -->
        <aside class="w-64 bg-white shadow-sm min-h-screen">
            <nav class="mt-5 px-2 space-y-1">
                <!-- Dashboard principal -->
                <a href="{% url 'repavi_admin:dashboard' %}"
                    class="group flex items-center px-3 py-2 text-sm font-medium rounded-lg text-gray-600 hover:bg-blue-50 hover:text-blue-600 transition-colors">
                    <i class="fas fa-chart-line mr-3 w-5"></i>
                    Dashboard
                </a>

                <!-- Section Propriétés -->
                <div class="pt-4">
                    <p class="px-3 text-xs font-semibold text-gray-400 uppercase tracking-wider">Propriétés</p>

                    <a href="{% url 'repavi_admin:maisons_list' %}"
                        class="group flex items-center px-3 py-2 text-sm font-medium rounded-lg text-gray-600 hover:bg-blue-50 hover:text-blue-600 transition-colors mt-2">
                        <i class="fas fa-home mr-3 w-5"></i>
                        Maisons
                    </a>

                    <a href="{% url 'repavi_admin:villes_list' %}"
                        class="group flex items-center px-3 py-2 text-sm font-medium rounded-lg text-gray-600 hover:bg-blue-50 hover:text-blue-600 transition-colors">
                        <i class="fas fa-map-marker-alt mr-3 w-5"></i>
                        Villes
                    </a>

                    <a href="{% url 'repavi_admin:categories_list' %}"
                        class="group flex items-center px-3 py-2 text-sm font-medium rounded-lg text-gray-600 hover:bg-blue-50 hover:text-blue-600 transition-colors">
                        <i class="fas fa-tags mr-3 w-5"></i>
                        Catégories
                    </a>

                    <a href="{% url 'repavi_admin:photos_list' %}"
                        class="group flex items-center px-3 py-2 text-sm font-medium rounded-lg text-gray-600 hover:bg-blue-50 hover:text-blue-600 transition-colors">
                        <i class="fas fa-camera mr-3 w-5"></i>
                        Photos
                    </a>
                </div>

                <!-- Section Gestion -->
                <div class="pt-4">
                    <p class="px-3 text-xs font-semibold text-gray-400 uppercase tracking-wider">Gestion</p>

                    <a href="{% url 'meubles:dashboard' %}"
                        class="group flex items-center px-3 py-2 text-sm font-medium rounded-lg text-gray-600 hover:bg-green-50 hover:text-green-600 transition-colors mt-2">
                        <i class="fas fa-couch mr-3 w-5"></i>
                        Meubles
                        <span class="ml-auto bg-green-100 text-green-800 text-xs px-2 py-1 rounded-full">
                            <i class="fas fa-star text-xs"></i>
                        </span>
                    </a>

                    <a href="{% url 'reservations:dashboard' %}"
                        class="group flex items-center px-3 py-2 text-sm font-medium rounded-lg text-gray-600 hover:bg-blue-50 hover:text-blue-600 transition-colors">
                        <i class="fas fa-calendar-check mr-3 w-5"></i>
                        Réservations
                        <span class="ml-auto bg-blue-100 text-blue-800 text-xs px-2 py-1 rounded-full">
                            <i class="fas fa-bolt text-xs"></i>
                        </span>
                    </a>
                </div>
                <!-- Section Administration (super admin seulement) -->
                {% if user.is_superuser or user.role == 'SUPER_ADMIN' %}
                <div class="border-t border-gray-200 pt-4 mt-4">
                    <p class="px-3 text-xs font-semibold text-gray-400 uppercase tracking-wider">Administration</p>

                    <a href="{% url 'repavi_admin:admin_users_list' %}"
                        class="group flex items-center px-3 py-2 text-sm font-medium rounded-lg text-gray-600 hover:bg-purple-50 hover:text-purple-600 transition-colors mt-2">
                        <i class="fas fa-users mr-3 w-5"></i>
                        Utilisateurs
                    </a>

                    <a href="/admin/"
                        class="group flex items-center px-3 py-2 text-sm font-medium rounded-lg text-gray-600 hover:bg-purple-50 hover:text-purple-600 transition-colors">
                        <i class="fas fa-cogs mr-3 w-5"></i>
                        Admin Django
                    </a>

                    <a href="{% url 'meubles:generer_rapport' %}"
                        class="group flex items-center px-3 py-2 text-sm font-medium rounded-lg text-gray-600 hover:bg-purple-50 hover:text-purple-600 transition-colors">
                        <i class="fas fa-chart-bar mr-3 w-5"></i>
                        Rapports
                    </a>
                </div>
                {% endif %}

                <!-- Section Raccourcis -->
                <div class="pt-4">
                    <p class="px-3 text-xs font-semibold text-gray-400 uppercase tracking-wider">Actions Rapides</p>

                    <a href="{% url 'meubles:meuble_create' %}"
                        class="group flex items-center px-3 py-2 text-sm font-medium rounded-lg text-gray-600 hover:bg-indigo-50 hover:text-indigo-600 transition-colors mt-2">
                        <i class="fas fa-plus mr-3 w-5"></i>
                        Nouveau Meuble
                    </a>

                    <a href="{% url 'meubles:inventaire_create' %}"
                        class="group flex items-center px-3 py-2 text-sm font-medium rounded-lg text-gray-600 hover:bg-indigo-50 hover:text-indigo-600 transition-colors">
                        <i class="fas fa-clipboard-list mr-3 w-5"></i>
                        Nouvel Inventaire
                    </a>
                </div>
            </nav>
        </aside>

        <!-- Contenu principal -->
        <main class="flex-1 min-h-screen">
            <!-- En-tête de page -->
            <header class="bg-white shadow-sm border-b border-gray-200 px-6 py-4">
                <div class="flex items-center justify-between">
                    <div>
                        <h1 class="text-2xl font-bold text-gray-900">
                            {% block page_title %}RepAvi Admin{% endblock %}
                        </h1>
                        {% block breadcrumb %}{% endblock %}
                    </div>
                    <div class="flex items-center space-x-3">
                        {% block header_actions %}
                        <!-- Actions par défaut -->
                        <a href="{% url 'meubles:dashboard' %}"
                            class="inline-flex items-center px-3 py-2 border border-transparent text-sm leading-4 font-medium rounded-md text-white bg-green-600 hover:bg-green-700 focus:outline-none focus:ring-2 focus:ring-offset-2 focus:ring-green-500 transition-colors">
                            <i class="fas fa-couch mr-2"></i>
                            Meubles
                        </a>
                        {% endblock %}
                    </div>
                </div>
            </header>

            <!-- Messages -->
            {% if messages %}
            <div class="px-6 py-4">
                {% for message in messages %}
                <div class="alert alert-{{ message.tags }} mb-3 p-4 border rounded-lg flex items-center fade-in
                        {% if message.tags == 'success' %}bg-green-50 border-green-200 text-green-800
                        {% elif message.tags == 'error' %}bg-red-50 border-red-200 text-red-800
                        {% elif message.tags == 'warning' %}bg-yellow-50 border-yellow-200 text-yellow-800
                        {% else %}bg-blue-50 border-blue-200 text-blue-800{% endif %}">
                    <i
                        class="fas fa-{% if message.tags == 'success' %}check-circle{% elif message.tags == 'error' %}exclamation-circle{% elif message.tags == 'warning' %}exclamation-triangle{% else %}info-circle{% endif %} mr-3"></i>
                    <span>{{ message }}</span>
                    <button onclick="this.parentElement.remove()" class="ml-auto text-gray-400 hover:text-gray-600">
                        <i class="fas fa-times"></i>
                    </button>
                </div>
                {% endfor %}
            </div>
            {% endif %}

            <!-- Contenu de la page -->
            <div class="px-6 py-6">
                {% block content %}
                <!-- Dashboard par défaut avec widget meubles -->
                <div class="space-y-6">
                    <!-- Cartes de statistiques -->
                    <div class="grid grid-cols-1 md:grid-cols-2 lg:grid-cols-4 gap-6">
                        <!-- Widget Meubles -->
                        <div class="bg-gradient-to-r from-green-500 to-green-600 rounded-xl p-6 text-white card-hover">
                            <div class="flex items-center">
                                <div class="flex-shrink-0">
                                    <i class="fas fa-couch text-3xl opacity-80"></i>
                                </div>
                                <div class="ml-4">
                                    <div class="text-2xl font-bold">{{ total_meubles|default:0 }}</div>
                                    <div class="text-sm opacity-90">Meubles Total</div>
                                    <a href="{% url 'meubles:dashboard' %}"
                                        class="text-xs underline opacity-75 hover:opacity-100">
                                        Voir détails →
                                    </a>
                                </div>
                            </div>
                        </div>

                        <!-- Widget Maisons -->
                        <div class="bg-gradient-to-r from-blue-500 to-blue-600 rounded-xl p-6 text-white card-hover">
                            <div class="flex items-center">
                                <div class="flex-shrink-0">
                                    <i class="fas fa-home text-3xl opacity-80"></i>
                                </div>
                                <div class="ml-4">
                                    <div class="text-2xl font-bold">{{ total_maisons|default:0 }}</div>
                                    <div class="text-sm opacity-90">Maisons</div>
                                    <a href="{% url 'repavi_admin:maisons_list' %}"
                                        class="text-xs underline opacity-75 hover:opacity-100">
                                        Gérer →
                                    </a>
                                </div>
                            </div>
                        </div>

                        <!-- Widget Réservations -->
                        <div
                            class="bg-gradient-to-r from-orange-500 to-orange-600 rounded-xl p-6 text-white card-hover">
                            <div class="flex items-center">
                                <div class="flex-shrink-0">
                                    <i class="fas fa-calendar-check text-3xl opacity-80"></i>
                                </div>
                                <div class="ml-4">
                                    <div class="text-2xl font-bold">{{ total_reservations|default:0 }}</div>
                                    <div class="text-sm opacity-90">Réservations</div>
                                    <a href="{% url 'reservations:mes_reservations' %}"
                                        class="text-xs underline opacity-75 hover:opacity-100">
                                        Voir toutes →
                                    </a>
                                </div>
                            </div>
                        </div>

                        <!-- Widget Villes -->
                        <div
                            class="bg-gradient-to-r from-purple-500 to-purple-600 rounded-xl p-6 text-white card-hover">
                            <div class="flex items-center">
                                <div class="flex-shrink-0">
                                    <i class="fas fa-map-marker-alt text-3xl opacity-80"></i>
                                </div>
                                <div class="ml-4">
                                    <div class="text-2xl font-bold">{{ total_villes|default:0 }}</div>
                                    <div class="text-sm opacity-90">Villes</div>
                                    <a href="{% url 'repavi_admin:villes_list' %}"
                                        class="text-xs underline opacity-75 hover:opacity-100">
                                        Gérer →
                                    </a>
                                </div>
                            </div>
                        </div>
                    </div>

                    <!-- Actions rapides -->
                    <div class="bg-white rounded-xl shadow-lg p-6">
                        <h3 class="text-lg font-semibold text-gray-900 mb-4">
                            <i class="fas fa-bolt text-indigo-600 mr-2"></i>
                            Actions Rapides
                        </h3>

                        <div class="grid grid-cols-1 md:grid-cols-3 gap-4">
                            <a href="{% url 'meubles:dashboard' %}"
                                class="flex items-center p-4 bg-green-50 rounded-lg hover:bg-green-100 transition-colors group">
                                <div class="flex-shrink-0">
                                    <i class="fas fa-tachometer-alt text-green-600 text-xl"></i>
                                </div>
                                <div class="ml-4">
                                    <div class="text-sm font-medium text-gray-900 group-hover:text-green-700">
                                        Dashboard Meubles
                                    </div>
                                    <div class="text-xs text-gray-500">
                                        Statistiques et gestion
                                    </div>
                                </div>
                            </a>

                            <a href="{% url 'meubles:meuble_create' %}"
                                class="flex items-center p-4 bg-blue-50 rounded-lg hover:bg-blue-100 transition-colors group">
                                <div class="flex-shrink-0">
                                    <i class="fas fa-plus text-blue-600 text-xl"></i>
                                </div>
                                <div class="ml-4">
                                    <div class="text-sm font-medium text-gray-900 group-hover:text-blue-700">
                                        Nouveau Meuble
                                    </div>
                                    <div class="text-xs text-gray-500">
                                        Ajouter à l'inventaire
                                    </div>
                                </div>
                            </a>

                            <a href="{% url 'meubles:inventaire_create' %}"
                                class="flex items-center p-4 bg-purple-50 rounded-lg hover:bg-purple-100 transition-colors group">
                                <div class="flex-shrink-0">
                                    <i class="fas fa-clipboard-list text-purple-600 text-xl"></i>
                                </div>
                                <div class="ml-4">
                                    <div class="text-sm font-medium text-gray-900 group-hover:text-purple-700">
                                        Nouvel Inventaire
                                    </div>
                                    <div class="text-xs text-gray-500">
                                        État des lieux
                                    </div>
                                </div>
                            </a>
                        </div>
                    </div>

                    <!-- Widget d'aperçu des meubles défectueux -->
                    {% if meubles_defectueux %}
                    <div class="bg-red-50 border border-red-200 rounded-xl p-6">
                        <div class="flex items-start">
                            <div class="flex-shrink-0">
                                <i class="fas fa-exclamation-triangle text-red-600 text-xl"></i>
                            </div>
                            <div class="ml-3">
                                <h3 class="text-sm font-medium text-red-800">Attention Requise</h3>
                                <div class="mt-2 text-sm text-red-700">
                                    <p>{{ meubles_defectueux|length }} meuble{{ meubles_defectueux|length|pluralize }}
                                        défectueux détecté{{ meubles_defectueux|length|pluralize }}.</p>
                                    <a href="{% url 'meubles:meubles_list' %}?etat=defectueux"
                                        class="underline font-medium">
                                        Voir la liste complète →
                                    </a>
                                </div>
                            </div>
                        </div>
                    </div>
                    {% endif %}
                </div>
                {% endblock %}
            </div>
        </main>
    </div>

    <!-- Scripts globaux -->
    <script>
        // Gestion du menu actif
        document.addEventListener('DOMContentLoaded', function () {
            const currentPath = window.location.pathname;
            const menuLinks = document.querySelectorAll('aside nav a');

            menuLinks.forEach(link => {
                const href = link.getAttribute('href');
                if (currentPath.startsWith(href) && href !== '/repavi-admin/') {
                    link.classList.add('bg-blue-50', 'text-blue-600');
                    link.classList.remove('text-gray-600');
                } else if (currentPath === '/repavi-admin/' && href.includes('dashboard')) {
                    link.classList.add('bg-blue-50', 'text-blue-600');
                    link.classList.remove('text-gray-600');
                }

                // Highlight spécial pour les meubles
                if (href.includes('meubles') && currentPath.includes('meubles')) {
                    link.classList.add('bg-green-50', 'text-green-600');
                    link.classList.remove('text-gray-600', 'bg-blue-50', 'text-blue-600');
                }
            });
        });

        // Auto-hide des messages après 5 secondes
        setTimeout(function () {
            const alerts = document.querySelectorAll('.alert');
            alerts.forEach(alert => {
                alert.style.transition = 'opacity 0.5s ease-out';
                alert.style.opacity = '0';
                setTimeout(() => alert.remove(), 500);
            });
        }, 2000);

        // Animation des cartes au chargement
        document.addEventListener('DOMContentLoaded', function () {
            const cards = document.querySelectorAll('.card-hover');
            cards.forEach((card, index) => {
                setTimeout(() => {
                    card.classList.add('fade-in');
                }, index * 100);
            });
        });
    </script>

    {% block extra_js %}{% endblock %}
</body>

</html><|MERGE_RESOLUTION|>--- conflicted
+++ resolved
@@ -9,14 +9,9 @@
     <title>{% block title %}Administration RepAvi{% endblock %}</title>
 
     <!-- Tailwind CSS (build local, pas CDN) -->
-<<<<<<< HEAD
     <!-- <link href="{% static 'css/tailwind.css' %}" rel="stylesheet"> -->
       {% tailwind_css %}
     
-=======
-    <link href="{% static 'css/tailwind.css' %}" rel="stylesheet">
-
->>>>>>> a18d7ad5
     <!-- Google Fonts -->
     <link rel="preconnect" href="https://fonts.googleapis.com">
     <link rel="preconnect" href="https://fonts.gstatic.com" crossorigin>
