--- conflicted
+++ resolved
@@ -3,24 +3,9 @@
 {% block title %}Inscription - RepAvi{% endblock %}
 
 {% block content %}
-<<<<<<< HEAD
 <div>
     <h2 class="text-center text-3xl font-bold text-gray-900 mb-4">
         Créer votre compte Client
-=======
-<div class="max-w-2xl ">
-      <div class="mb-6">
-        <button onclick="window.history.back()" class="inline-flex items-center px-4 py-2 bg-gray-50 hover:bg-gray-100 border border-gray-200 rounded-xl text-gray-700 font-medium transition-all duration-200 hover:shadow-sm group">
-            <i class="fas fa-arrow-left mr-2 text-gray-500 group-hover:text-gray-700 transition-colors"></i>
-            <span>Retour</span>
-        </button>
-    </div>
-        
-
-
-    <h2 class="text-center text-3xl font-bold text-gray-900 mb-8">
-        Créer votre compte RepAvi
->>>>>>> 3b7121ee
     </h2>
     
     <p class="text-center text-gray-600 mb-8">
@@ -149,11 +134,7 @@
         </div>
 
         <div>
-<<<<<<< HEAD
             <button type="submit" class="w-full flex justify-center py-3 px-4 border border-transparent rounded-xl shadow-sm text-sm font-medium text-white bg-indigo-600 hover:bg-indigo-700 focus:outline-none focus:ring-2 focus:ring-offset-2 focus:ring-indigo-500 transition duration-150 ease-in-out" id="submitBtn">
-=======
-            <button type="submit" class="w-full flex justify-center py-3 px-4 border border-transparent rounded-xl shadow-sm text-sm font-medium text-white bg-blue-800 hover:bg-blue-900 focus:outline-none focus:ring-2 focus:ring-offset-2 focus:ring-blue-500 transition duration-150 ease-in-out">
->>>>>>> 3b7121ee
                 <i class="fas fa-user-plus mr-2"></i>
                 <span>Créer mon compte client</span>
             </button>
