<!-- components/navigation.html -->
<!-- Navigation principale avec menu responsive -->
{% load static %}

<style>
.nav-link::before {
    content: '';
    position: absolute;
    bottom: -4px;
    left: 0;
    height: 2px;
    width: 0;
    background-color: #2563eb;
    transition: width 0.3s ease;
}

.nav-link:hover::before,
.nav-link.active::before {
    width: 100%;
}

.glass-effect {
    background: rgba(255, 255, 255, 0.8);
    backdrop-filter: blur(10px);
    -webkit-backdrop-filter: blur(10px);
}

#main-nav {
    position: fixed !important;
    top: 0;
    left: 0;
    right: 0;
    z-index: 50;
    transition: transform 0.3s ease-in-out, background-color 0.3s ease-in-out;
}
</style>

<nav class="glass-effect border-b border-white/20 fixed w-full z-50" id="main-nav">
    <div class="max-w-6xl mx-auto px-4">
        <div class="flex justify-between items-center h-16">
            <!-- Logo -->
            <div class="flex items-center">
                <a href="{% url 'home:index' %}" class="flex items-center space-x-2">
<<<<<<< HEAD
                    <img src="{% static 'images/repavi_lodge_dark_1.png' %}" alt="RepAvi" class="h-8 w-8 object-contain" />
=======
                    <img src="media/images/logo3.svg" alt="RepAvi" class="h-8 w-8 object-contain" />
>>>>>>> c536da3b
                    <span class=" font-lato text-xl font-bold text-gray-800 hover:text-gray-900 transition-colors">
                        RepAvi
                    </span>
                </a>
                {% if request.resolver_match.url_name == 'dashboard' or 'admin' in request.resolver_match.url_name %}
                    <span class="ml-3 px-2 py-1 text-xs bg-purple-100 text-purple-800 rounded-full font-medium">
                        {% if user.is_super_admin %}Admin{% elif user.is_gestionnaire %}Pro{% else %}Dashboard{% endif %}
                    </span>
                {% endif %}
            </div>
            
            <!-- Menu desktop -->
            <div class="hidden md:flex items-center space-x-8 font-lato">
                <!-- Accueil -->
                <a href="{% url 'home:index' %}" 
                    class="nav-link relative text-gray-600 hover:text-gray-900 font-medium transition-colors
                    {% if request.resolver_match.url_name == 'index' %}text-gray-900 font-semibold active{% endif %}">
                    Accueil
                </a>

                <!-- Maisons -->
                <a href="{% url 'home:maisons_list' %}"
                   class="nav-link relative text-gray-600 hover:text-gray-900 font-medium transition-colors
                   {% if request.resolver_match.url_name == 'maisons_list' %}text-gray-900 font-semibold active{% endif %}">
                    Maisons
                </a>

                <!-- Réservations (si disponible) -->
                {% if reservations_available and not user.is_gestionnaire and not user.is_super_admin %}
                    <a href="{% url 'home:maisons_reservation' %}"
                       class="nav-link relative text-gray-600 hover:text-gray-900 font-medium transition-colors
                       {% if request.resolver_match.url_name == 'maisons_reservation' %}text-gray-900 font-semibold active{% endif %}">
                        Réserver
                    </a>
                    
                    {% if user.is_authenticated %}
                        <a href="{% url 'users:mes_reservations_client' %}"
                           class="nav-link relative text-gray-600 hover:text-gray-900 font-medium transition-colors">
                            <i class="fas fa-list mr-1"></i>Mes Réservations
                        </a>
                    {% endif %}
                {% endif %}

                <!-- À propos -->
                <a href="{% url 'home:apropos' %}"
                   class="nav-link relative text-gray-600 hover:text-gray-900 font-medium transition-colors
                   {% if request.resolver_match.url_name == 'apropos' %}text-gray-900 font-semibold active{% endif %}">
                    À propos
                </a>

                <!-- Contact -->
                <a href="{% url 'home:contact' %}"
                   class="nav-link relative text-gray-600 hover:text-gray-900 font-medium transition-colors
                   {% if request.resolver_match.url_name == 'contact' %}text-gray-900 font-semibold active{% endif %}">
                    Contact
                </a>
            </div>

            <!-- Menu utilisateur -->
            <div class="hidden md:flex items-center space-x-4 font-lato" >
                {% if user.is_authenticated %}
                    <!-- Utilisateur connecté -->
                    <div class="flex items-center space-x-4">
                        <!-- Notifications -->
                        <div class="relative">
                            <button class="text-gray-500 hover:text-gray-700 transition-colors p-2 rounded-lg hover:bg-gray-100" id="notifications-btn">
                                <i class="fas fa-bell"></i>
                                <span class="absolute -top-1 -right-1 w-4 h-4 bg-red-500 text-white text-xs rounded-full flex items-center justify-center">3</span>
                            </button>
                            
                            <!-- Dropdown notifications -->
                            <div class="absolute right-0 mt-2 w-80 bg-white rounded-xl shadow-lg border border-gray-200 opacity-0 invisible transition-all duration-200" id="notifications-dropdown">
                                <div class="p-4 border-b border-gray-200">
                                    <h3 class="font-semibold text-gray-900">Notifications</h3>
                                </div>
                                <div class="max-h-64 overflow-y-auto">
                                    <div class="p-4 hover:bg-gray-50 transition-colors">
                                        <div class="flex items-start">
                                            <div class="w-2 h-2 bg-blue-500 rounded-full mt-2 mr-3"></div>
                                            <div class="flex-1">
                                                <p class="text-sm font-medium text-gray-900">Nouvelle réservation</p>
                                                <p class="text-xs text-gray-500">Villa Méditerranée • Il y a 2h</p>
                                            </div>
                                        </div>
                                    </div>
                                    <div class="p-4 hover:bg-gray-50 transition-colors">
                                        <div class="flex items-start">
                                            <div class="w-2 h-2 bg-green-500 rounded-full mt-2 mr-3"></div>
                                            <div class="flex-1">
                                                <p class="text-sm font-medium text-gray-900">Paiement reçu</p>
                                                <p class="text-xs text-gray-500">285€ • Il y a 1 jour</p>
                                            </div>
                                        </div>
                                    </div>
                                </div>
                                <div class="p-3 border-t border-gray-200">
                                    <button class="w-full text-center text-sm text-indigo-600 hover:text-indigo-700 font-medium">
                                        Voir toutes les notifications
                                    </button>
                                </div>
                            </div>
                        </div>
                        
                        <!-- Raccourcis selon le type d'utilisateur -->
                        {% if user.is_super_admin or user.is_superuser %}
                            <a href="{% url 'repavi_admin:dashboard' %}" 
                               class="bg-purple-600 text-white px-4 py-2 rounded-full text-sm font-medium hover:bg-purple-700 transition-colors">
                                <i class="fas fa-cogs mr-1"></i>Admin
                            </a>
                        {% elif user.is_gestionnaire %}
                            <a href="{% url 'users:dashboard_gestionnaire' %}" 
                               class="bg-blue-600 text-white px-4 py-2 rounded-full text-sm font-medium hover:bg-blue-700 transition-colors">
                                <i class="fas fa-home mr-1"></i>Mes biens
                            </a>
                        {% elif user.is_client %}
                            <a href="{% url 'users:dashboard_client' %}" 
                               class="bg-green-600 text-white px-4 py-2 rounded-full text-sm font-medium hover:bg-green-700 transition-colors">
                                <i class="fas fa-user mr-1"></i>Mon espace
                            </a>
                        {% endif %}
                        
                        <!-- Menu profil -->
                        <div class="relative group">
                            <button class="flex items-center space-x-2 text-gray-700 hover:text-gray-900 transition-colors p-2 rounded-lg hover:bg-gray-100">
                                {% if user.photo_profil %}
                                    <img src="{{ user.photo_profil.url }}" alt="Profile" class="w-8 h-8 rounded-full object-cover border-2 border-gray-200">
                                {% else %}
                                    <div class="w-8 h-8 bg-gray-200 rounded-full flex items-center justify-center">
                                        <i class="fas fa-user text-gray-500 text-sm"></i>
                                    </div>
                                {% endif %}
                                <span class="text-sm font-medium hidden lg:block">{{ user.first_name|default:user.username }}</span>
                                <i class="fas fa-chevron-down text-xs"></i>
                            </button>
                            
                            <!-- Dropdown menu -->
                            <div class="absolute right-0 mt-2 w-56 bg-white rounded-xl shadow-lg border border-gray-200 opacity-0 invisible group-hover:opacity-100 group-hover:visible transition-all duration-200">
                                <div class="p-4 border-b border-gray-200">
                                    <div class="flex items-center">
                                        {% if user.photo_profil %}
                                            <img src="{{ user.photo_profil.url }}" alt="Profile" class="w-10 h-10 rounded-full object-cover mr-3">
                                        {% else %}
                                            <div class="w-10 h-10 bg-gray-200 rounded-full flex items-center justify-center mr-3">
                                                <i class="fas fa-user text-gray-500"></i>
                                            </div>
                                        {% endif %}
                                        <div>
                                            <p class="font-medium text-gray-900">{{ user.first_name|default:user.username }}</p>
                                            <p class="text-sm text-gray-500">{{ user.email }}</p>
                                        </div>
                                    </div>
                                </div>
                                
                                <div class="py-2">
                                    {% if user.is_super_admin %}
                                    <a href="{% url 'repavi_admin:dashboard' %}" class="flex items-center px-4 py-2 text-sm text-gray-700 hover:bg-gray-50 transition-colors">
                                        <i class="fas fa-tachometer-alt mr-3 text-gray-400"></i>
                                        Dashboard
                                    </a>

                                    {% elif user.is_gestionnaire %}
                                    <a href="{% url 'users:dashboard_gestionnaire' %}" class="flex items-center px-4 py-2 text-sm text-gray-700 hover:bg-gray-50 transition-colors">
                                        <i class="fas fa-tachometer-alt mr-3 text-gray-400"></i>
                                        Dashboard
                                    </a>

                                    {% else %}
                                        <a href="{% url 'users:dashboard' %}" class="flex items-center px-4 py-2 text-sm text-gray-700 hover:bg-gray-50 transition-colors">
                                            <i class="fas fa-tachometer-alt mr-3 text-gray-400"></i>
                                            Dashboard
                                        </a>
                                    {% endif %}
                                    <a href="{% url 'users:profile' %}" class="flex items-center px-4 py-2 text-sm text-gray-700 hover:bg-gray-50 transition-colors">
                                        <i class="fas fa-user mr-3 text-gray-400"></i>
                                        Mon profil
                                    </a>
                                    {% if user.is_gestionnaire %}
                                        <a href="{% url 'users:mes_maisons' %}" class="flex items-center px-4 py-2 text-sm text-gray-700 hover:bg-gray-50 transition-colors">
                                            <i class="fas fa-home mr-3 text-gray-400"></i>
                                            Mes biens
                                        </a>
                                    {% endif %}
                                    {% if user.is_client and reservations_available %}
                                        <a href="{% url 'users:mes_reservations_client' %}" class="flex items-center px-4 py-2 text-sm text-gray-700 hover:bg-gray-50 transition-colors">
                                            <i class="fas fa-calendar mr-3 text-gray-400"></i>
                                            Mes réservations
                                        </a>
                                    {% endif %}
                                </div>
                                
                                <div class="border-t border-gray-200 py-2">
                                    <a href="{% url 'users:logout' %}" class="flex items-center px-4 py-2 text-sm text-red-600 hover:bg-red-50 transition-colors">
                                        <i class="fas fa-sign-out-alt mr-3 text-red-400"></i>
                                        Déconnexion
                                    </a>
                                </div>
                            </div>
                        </div>
                    </div>
                {% else %}
                    <!-- Utilisateur non connecté -->
                    <div class="flex items-center space-x-4">
                        <a href="{% url 'users:register' %}" class="bg-blue-800 text-white px-4 py-2 rounded-lg text-sm font-semibold hover:bg-blue-900 transition-colors">
                         S'inscrire
                        </a>
                        <a href="{% url 'users:login' %}" class="text-sm font-semibold text-gray-900 hover:text-blue-900 transition-colors">
                            Connexion<span aria-hidden="true">&nbsp;→</span>
                        </a>
                    </div>
                {% endif %}
            </div>
            
            <!-- Menu mobile button -->
            <div class="md:hidden">
                <button class="text-gray-600 hover:text-gray-900 p-2" id="mobile-menu-btn">
                    <i class="fas fa-bars text-lg"></i>
                </button>
            </div>
        </div>
    </div>
    
    <!-- Menu mobile -->
    <div class="md:hidden bg-white border-t border-gray-200 font-lato text-md" id="mobile-menu" style="display: none;">
        <div class="px-4 py-3 space-y-3">
            <a href="{% url 'home:index' %}" class="block text-gray-600 hover:text-gray-900 font-medium transition-colors">Accueil</a>
            <a href="{% url 'home:maisons_list' %}" class="block text-gray-600 hover:text-gray-900 font-medium transition-colors">Maisons</a>
            
            {% if reservations_available and not user.is_gestionnaire and not user.is_super_admin %}
                <a href="{% url 'home:maisons_reservation' %}" class="block text-gray-600 hover:text-gray-900 font-medium transition-colors">
                    Réserver
                </a>
                {% if user.is_authenticated %}
                    <a href="{% url 'reservations:mes_reservations' %}" class="block text-gray-600 hover:text-gray-900 font-medium transition-colors">
                       Mes Réservations
                    </a>
                {% endif %}
            {% endif %}
            
            <a href="{% url 'home:apropos' %}" class="block text-gray-600 hover:text-gray-900 font-medium transition-colors">À propos</a>
            <a href="{% url 'home:contact' %}" class="block text-gray-600 hover:text-gray-900 font-medium transition-colors">Contact</a>
            
            {% if user.is_authenticated %}
                <hr class="border-gray-200">
                <!-- User info in mobile -->
                <div class="flex items-center space-x-3 py-2">
                    {% if user.photo_profil %}
                        <img src="{{ user.photo_profil.url }}" alt="Profile" class="w-10 h-10 rounded-full object-cover">
                    {% else %}
                        <div class="w-10 h-10 bg-gray-200 rounded-full flex items-center justify-center">
                            <i class="fas fa-user text-gray-500"></i>
                        </div>
                    {% endif %}
                    <div>
                        <p class="font-medium text-gray-900">{{ user.first_name|default:user.username }}</p>
                        <p class="text-sm text-gray-500">{{ user.email }}</p>
                    </div>
                </div>
                
                <!-- Dashboard link based on user type -->
                {% if user.is_super_admin or user.is_superuser %}
                    <a href="{% url 'repavi_admin:dashboard' %}" class="block text-purple-600 hover:text-purple-700 font-medium transition-colors">
                        <i class="fas fa-cogs mr-2"></i>Admin Dashboard
                    </a>
                {% elif user.is_gestionnaire %}
                    <a href="{% url 'users:dashboard_gestionnaire' %}" class="block text-blue-600 hover:text-blue-700 font-medium transition-colors">
                        <i class="fas fa-home mr-2"></i>Mes biens
                    </a>
                {% elif user.is_client %}
                    <a href="{% url 'users:dashboard_client' %}" class="block text-green-600 hover:text-green-700 font-medium transition-colors">
                        <i class="fas fa-user mr-2"></i>Mon espace
                    </a>
                {% endif %}
                
                <a href="{% url 'users:profile' %}" class="block text-gray-600 hover:text-gray-900 font-medium transition-colors">
                    <i class="fas fa-user mr-2"></i>Profil
                </a>
                
                {% if user.is_client and reservations_available %}
                    <a href="{% url 'users:mes_reservations_client' %}" class="block text-gray-600 hover:text-gray-900 font-medium transition-colors">
                        <i class="fas fa-calendar mr-2"></i>Mes réservations
                    </a>
                {% endif %}
                
                {% if user.is_gestionnaire %}
                    <a href="{% url 'users:mes_maisons' %}" class="block text-gray-600 hover:text-gray-900 font-medium transition-colors">
                        <i class="fas fa-home mr-2"></i>Mes maisons
                    </a>
                {% endif %}
                
                <a href="{% url 'users:logout' %}" class="block text-red-600 hover:text-red-700 font-medium transition-colors">
                    <i class="fas fa-sign-out-alt mr-2"></i>Déconnexion
                </a>
            {% else %}
                <hr class="border-gray-200">
                <a href="{% url 'users:login' %}" class="block text-sm text-gray-900 hover:text-gray-900 font-semibold transition-colors text-center border border-blue-200 rounded-lg px-4 py-2">
                   Connexion <span aria-hidden="true">&nbsp;→</span>
                </a>
                <a href="{% url 'users:register' %}" class="block bg-blue-600 text-white px-4 py-2 rounded-lg font-semibold text-sm text-center">
                    S'inscrire
                </a>
            {% endif %}
        </div>
    </div>
</nav>

<script>
document.addEventListener('DOMContentLoaded', function() {
    // Menu mobile toggle
    const mobileMenuBtn = document.getElementById('mobile-menu-btn');
    const mobileMenu = document.getElementById('mobile-menu');
    
    if (mobileMenuBtn && mobileMenu) {
        mobileMenuBtn.addEventListener('click', function() {
            if (mobileMenu.style.display === 'none' || mobileMenu.style.display === '') {
                mobileMenu.style.display = 'block';
            } else {
                mobileMenu.style.display = 'none';
            }
        });
    }

    // Close mobile menu when clicking outside
    document.addEventListener('click', function(event) {
        if (mobileMenu && !mobileMenu.contains(event.target) && !mobileMenuBtn.contains(event.target)) {
            mobileMenu.style.display = 'none';
        }
    });
    
    // Close mobile menu on window resize
    window.addEventListener('resize', function () {
        if (window.innerWidth >= 768) {
            mobileMenu.style.display = 'none';
        }
    });

    // Notifications dropdown
    const notificationsBtn = document.getElementById('notifications-btn');
    const notificationsDropdown = document.getElementById('notifications-dropdown');
    
    if (notificationsBtn && notificationsDropdown) {
        notificationsBtn.addEventListener('click', function(e) {
            e.stopPropagation();
            notificationsDropdown.classList.toggle('opacity-0');
            notificationsDropdown.classList.toggle('invisible');
        });
        
        // Close notifications when clicking elsewhere
        document.addEventListener('click', function() {
            notificationsDropdown.classList.add('opacity-0');
            notificationsDropdown.classList.add('invisible');
        });
    }
    
    // Navigation background effect on scroll
    const nav = document.getElementById('main-nav');
    
    window.addEventListener('scroll', function() {
        if (window.scrollY > 100) {
            nav.classList.add('bg-white/90');
            nav.classList.remove('glass-effect');
        } else {
            nav.classList.remove('bg-white/90');
            nav.classList.add('glass-effect');
        }
    });
});
</script><|MERGE_RESOLUTION|>--- conflicted
+++ resolved
@@ -41,11 +41,7 @@
             <!-- Logo -->
             <div class="flex items-center">
                 <a href="{% url 'home:index' %}" class="flex items-center space-x-2">
-<<<<<<< HEAD
                     <img src="{% static 'images/repavi_lodge_dark_1.png' %}" alt="RepAvi" class="h-8 w-8 object-contain" />
-=======
-                    <img src="media/images/logo3.svg" alt="RepAvi" class="h-8 w-8 object-contain" />
->>>>>>> c536da3b
                     <span class=" font-lato text-xl font-bold text-gray-800 hover:text-gray-900 transition-colors">
                         RepAvi
                     </span>
